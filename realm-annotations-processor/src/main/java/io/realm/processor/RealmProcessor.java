/*
 * Copyright 2014 Realm Inc.
 *
 * Licensed under the Apache License, Version 2.0 (the "License");
 * you may not use this file except in compliance with the License.
 * You may obtain a copy of the License at
 *
 * http://www.apache.org/licenses/LICENSE-2.0
 *
 * Unless required by applicable law or agreed to in writing, software
 * distributed under the License is distributed on an "AS IS" BASIS,
 * WITHOUT WARRANTIES OR CONDITIONS OF ANY KIND, either express or implied.
 * See the License for the specific language governing permissions and
 * limitations under the License.
 */

package io.realm.processor;


import java.io.IOException;
import java.util.ArrayList;
import java.util.Arrays;
import java.util.HashMap;
import java.util.HashSet;
import java.util.List;
import java.util.Map;
import java.util.Set;

import javax.annotation.processing.AbstractProcessor;
import javax.annotation.processing.RoundEnvironment;
import javax.annotation.processing.SupportedAnnotationTypes;
import javax.lang.model.SourceVersion;
import javax.lang.model.element.Element;
import javax.lang.model.element.ElementKind;
import javax.lang.model.element.ExecutableElement;
import javax.lang.model.element.Modifier;
import javax.lang.model.element.PackageElement;
import javax.lang.model.element.TypeElement;
import javax.lang.model.element.VariableElement;
import javax.lang.model.type.TypeKind;
import javax.lang.model.type.TypeMirror;
import javax.lang.model.util.Elements;
import javax.lang.model.util.Types;
import javax.tools.Diagnostic;

import io.realm.annotations.Ignore;
import io.realm.annotations.Index;
import io.realm.annotations.PrimaryKey;
import io.realm.annotations.RealmClass;


@SupportedAnnotationTypes({
        "io.realm.annotations.RealmClass",
        "io.realm.annotations.Ignore",
        "io.realm.annotations.Index",
        "io.realm.annotations.PrimaryKey"
})
public class RealmProcessor extends AbstractProcessor {
    Set<String> classesToValidate = new HashSet<String>();
    boolean done = false;

    @Override public SourceVersion getSupportedSourceVersion() {
        return SourceVersion.latestSupported();
    }

    @Override
    public boolean process(Set<? extends TypeElement> annotations, RoundEnvironment roundEnv) {
        RealmVersionChecker updateChecker = new RealmVersionChecker(processingEnv);
        updateChecker.executeRealmVersionUpdate();

        Types typeUtils = processingEnv.getTypeUtils();
        TypeMirror stringType = processingEnv.getElementUtils().getTypeElement("java.lang.String").asType();
        List<TypeMirror> validPrimaryKeyTypes = Arrays.asList(
                stringType,
                typeUtils.getPrimitiveType(TypeKind.SHORT),
                typeUtils.getPrimitiveType(TypeKind.INT),
                typeUtils.getPrimitiveType(TypeKind.LONG)
        );

        for (Element classElement : roundEnv.getElementsAnnotatedWith(RealmClass.class)) {
            String className;
            String packageName;
            boolean hasDefaultConstructor = false;
            List<VariableElement> fields = new ArrayList<VariableElement>();
            List<VariableElement> indexedFields = new ArrayList<VariableElement>();
            Set<VariableElement> ignoredFields = new HashSet<VariableElement>();
            Set<String> expectedGetters = new HashSet<String>();
            Set<String> expectedSetters = new HashSet<String>();
            Set<ExecutableElement> methods = new HashSet<ExecutableElement>();
            Map<String, String> getters = new HashMap<String, String>();
            Map<String, String> setters = new HashMap<String, String>();

            // Check the annotation was applied to a Class
            if (!classElement.getKind().equals(ElementKind.CLASS)) {
                error("The RealmClass annotation can only be applied to classes", classElement);
            }
            TypeElement typeElement = (TypeElement) classElement;
            className = typeElement.getSimpleName().toString();

            if (typeElement.toString().endsWith(".RealmObject") || typeElement.toString().endsWith("RealmProxy")) {
                continue;
            }

            note("Processing class " + className);

            classesToValidate.add(typeElement.toString());

            // Get the package of the class
            Element enclosingElement = typeElement.getEnclosingElement();
            if (!enclosingElement.getKind().equals(ElementKind.PACKAGE)) {
                error("The RealmClass annotation does not support nested classes", classElement);
            }

            TypeElement parentElement = (TypeElement) processingEnv.getTypeUtils().asElement(typeElement.getSuperclass());
            if (!parentElement.toString().endsWith(".RealmObject")) {
                error("A RealmClass annotated object must be derived from RealmObject", classElement);
            }

            PackageElement packageElement = (PackageElement) enclosingElement;
            packageName = packageElement.getQualifiedName().toString();
            VariableElement primaryKey = null;

            for (Element element : typeElement.getEnclosedElements()) {
                ElementKind elementKind = element.getKind();

                if (elementKind.equals(ElementKind.FIELD)) {
                    VariableElement variableElement = (VariableElement) element;
                    String fieldName = variableElement.getSimpleName().toString();
                    if (variableElement.getAnnotation(Ignore.class) != null) {
                        // The field has the @Ignore annotation. No need to go any further.
                        ignoredFields.add(variableElement);
                        continue;
                    }

                    if (variableElement.getAnnotation(Index.class) != null) {
                        // The field has the @Index annotation. It's only valid for:
                        // * String
                        String elementTypeCanonicalName = variableElement.asType().toString();
                        if (elementTypeCanonicalName.equals("java.lang.String")) {
                            indexedFields.add(variableElement);
                        } else {
                            error("@Index is only applicable to String fields - got " + element);
                            return true;
                        }
                    }

                    if (variableElement.getAnnotation(PrimaryKey.class) != null) {
                        // The field has the @PrimaryKey annotation. It is only valid for
                        // String, short, int, long and must only be present one time
                        if (primaryKey != null) {
                            error(String.format("@PrimaryKey cannot be defined twice. It was found here \"%s\" and here \"%s\"",
                                    primaryKey.getSimpleName().toString(),
                                    variableElement.getSimpleName().toString()));
                            return true;
                        }

                        TypeMirror fieldType = variableElement.asType();
                        if (!isValidType(typeUtils, fieldType, validPrimaryKeyTypes)) {
                            error("\"" + variableElement.getSimpleName().toString() + "\" is not allowed as primary key. See @PrimaryKey for allowed types.");
                            return true;
                        }

                        primaryKey = variableElement;

                        // Also add as index if the primary key is a string
                        String elementTypeCanonicalName = variableElement.asType().toString();
                        if (elementTypeCanonicalName.equals("java.lang.String") && !indexedFields.contains(variableElement)) {
                            indexedFields.add(variableElement);
                        }
                    }

                    if (!variableElement.getModifiers().contains(Modifier.PRIVATE)) {
                        error("The fields of the model must be private", variableElement);
                    }

                    fields.add(variableElement);
                    expectedGetters.add(fieldName);
                    expectedSetters.add(fieldName);
                } else if (elementKind.equals(ElementKind.CONSTRUCTOR)) {
                    hasDefaultConstructor = hasDefaultConstructor || isDefaultConstructor(element);

                } else if (elementKind.equals(ElementKind.METHOD)) {
                    ExecutableElement executableElement = (ExecutableElement) element;
                    methods.add(executableElement);
                }
            }

            List<String> fieldNames = new ArrayList<String>();
            List<String> ignoreFieldNames = new ArrayList<String>();
            for (VariableElement field : fields) {
                fieldNames.add(field.getSimpleName().toString());
            }
            for (VariableElement ignoredField : ignoredFields) {
                fieldNames.add(ignoredField.getSimpleName().toString());
                ignoreFieldNames.add(ignoredField.getSimpleName().toString());
            }

            for (ExecutableElement executableElement : methods) {

                String methodName = executableElement.getSimpleName().toString();

                // Check the modifiers of the method
                Set<Modifier> modifiers = executableElement.getModifiers();
                if (modifiers.contains(Modifier.STATIC)) {
                    continue; // We're cool with static methods. Move along!
                } else if (!modifiers.contains(Modifier.PUBLIC)) {
                    error("The methods of the model must be public", executableElement);
                }

                if (methodName.startsWith("get") || methodName.startsWith("is")) {
                    boolean found = false;

                    if (methodName.startsWith("is")) {
                        String methodMinusIs = methodName.substring(2);
                        String methodMinusIsCapitalised = lowerFirstChar(methodMinusIs);
                        if (fieldNames.contains(methodName)) { // isDone -> isDone
                            expectedGetters.remove(methodName);
                            if (!ignoreFieldNames.contains(methodName)) {
                                getters.put(methodName, methodName);
                            }
                            found = true;
                        } else if (fieldNames.contains(methodMinusIs)) {  // mDone -> ismDone
                            expectedGetters.remove(methodMinusIs);
                            if (!ignoreFieldNames.contains(methodMinusIs)) {
                                getters.put(methodMinusIs, methodName);
                            }
                            found = true;
                        } else if (fieldNames.contains(methodMinusIsCapitalised)) { // done -> isDone
                            expectedGetters.remove(methodMinusIsCapitalised);
                            if (!ignoreFieldNames.contains(methodMinusIsCapitalised)) {
                                getters.put(methodMinusIsCapitalised, methodName);
                            }
                            found = true;
                        }
                    }

                    if (!found && methodName.startsWith("get")) {
                        String methodMinusGet = methodName.substring(3);
                        String methodMinusGetCapitalised = lowerFirstChar(methodMinusGet);
                        if (fieldNames.contains(methodMinusGet)) { // mPerson -> getmPerson
                            expectedGetters.remove(methodMinusGet);
                            if (!ignoreFieldNames.contains(methodMinusGet)) {
                                getters.put(methodMinusGet, methodName);
                            }
                            found = true;
                        } else if (fieldNames.contains(methodMinusGetCapitalised)) { // person -> getPerson
                            expectedGetters.remove(methodMinusGetCapitalised);
                            if (!ignoreFieldNames.contains(methodMinusGetCapitalised)) {
                                getters.put(methodMinusGetCapitalised, methodName);
                            }
                            found = true;
                        }
                    }

                    if (!found) {
                        note(String.format("Getter %s is not associated to any field", methodName));
                    }
                } else if (methodName.startsWith("set")) {
                    boolean found = false;

                    String methodMinusSet = methodName.substring(3);
                    String methodMinusSetCapitalised = lowerFirstChar(methodMinusSet);
                    String methodMenusSetPlusIs = "is" + methodMinusSet;

                    if (fieldNames.contains(methodMinusSet)) { // mPerson -> setmPerson
                        expectedSetters.remove(methodMinusSet);
                        if (!ignoreFieldNames.contains(methodMinusSet)) {
                            setters.put(methodMinusSet, methodName);
                        }
                        found = true;
                    } else if (fieldNames.contains(methodMinusSetCapitalised)) { // person -> setPerson
                        expectedSetters.remove(methodMinusSetCapitalised);
                        if (!ignoreFieldNames.contains(methodMinusSetCapitalised)) {
                            setters.put(methodMinusSetCapitalised, methodName);
                        }
                        found = true;
                    } else if (fieldNames.contains(methodMenusSetPlusIs)) { // isReady -> setReady
                        expectedSetters.remove(methodMenusSetPlusIs);
                        if (!ignoreFieldNames.contains(methodMenusSetPlusIs)) {
                            setters.put(methodMenusSetPlusIs, methodName);
                        }
                        found = true;
                    }

                    if (!found) {
                        note(String.format("Setter %s is not associated to any field", methodName));
                    }
                } else {
                    error("Only getters and setters should be defined in model classes", executableElement);
                }
            }

            if (!hasDefaultConstructor) {
                error("A default public constructor with no argument must be declared if a custom constructor is declared.");
            }

            for (String expectedGetter : expectedGetters) {
                error("No getter found for field " + expectedGetter);
                getters.put(expectedGetter, "");
            }

            for (String expectedSetter : expectedSetters) {
                error("No setter found for field " + expectedSetter);
                setters.put(expectedSetter, "");
            }

<<<<<<< HEAD
            RealmProxyClassGenerator sourceCodeGenerator =
                    new RealmProxyClassGenerator(processingEnv, className, packageName, fields, getters, setters, indexedFields, primaryKey);
=======
            RealmProxyClassGenerator sourceCodeGenerator = new RealmProxyClassGenerator(processingEnv, className, packageName, fields, getters, setters, indexedFields);
>>>>>>> c46023c0
            try {
                sourceCodeGenerator.generate();
            } catch (IOException e) {
                error(e.getMessage(), classElement);
            } catch (UnsupportedOperationException e) {
                error(e.getMessage(), classElement);
            }
        }

        if (!done) {
            RealmValidationListGenerator validationGenerator = new RealmValidationListGenerator(processingEnv, classesToValidate);
            try {
                validationGenerator.generate();
                done = true;
            } catch (IOException e) {
                error(e.getMessage());
            }
        }

        return true;
    }

    private boolean isValidType(Types typeUtils, TypeMirror type, List<TypeMirror> validTypes) {
        for (TypeMirror validType : validTypes) {
            if (typeUtils.isAssignable(type, validType)) {
                return true;
            }
        }

        return false;
    }

    private boolean isDefaultConstructor(Element constructor) {
        if (constructor.getModifiers().contains(Modifier.PUBLIC)) {
            return ((ExecutableElement) constructor).getParameters().isEmpty();
        }

        return false;
    }


    private static String lowerFirstChar(String input) {
        return input.substring(0, 1).toLowerCase() + input.substring(1);
    }

    private void error(String message, Element element) {
        processingEnv.getMessager().printMessage(Diagnostic.Kind.ERROR, message, element);
    }

    private void error(String message) {
        processingEnv.getMessager().printMessage(Diagnostic.Kind.ERROR, message);
    }

    private void note(String message) {
        processingEnv.getMessager().printMessage(Diagnostic.Kind.NOTE, message);
    }
}<|MERGE_RESOLUTION|>--- conflicted
+++ resolved
@@ -304,12 +304,8 @@
                 setters.put(expectedSetter, "");
             }
 
-<<<<<<< HEAD
             RealmProxyClassGenerator sourceCodeGenerator =
                     new RealmProxyClassGenerator(processingEnv, className, packageName, fields, getters, setters, indexedFields, primaryKey);
-=======
-            RealmProxyClassGenerator sourceCodeGenerator = new RealmProxyClassGenerator(processingEnv, className, packageName, fields, getters, setters, indexedFields);
->>>>>>> c46023c0
             try {
                 sourceCodeGenerator.generate();
             } catch (IOException e) {
