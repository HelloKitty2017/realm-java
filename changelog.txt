--- conflicted
+++ resolved
@@ -1,9 +1,5 @@
 0.81
-<<<<<<< HEAD
- * Trying to call Realm.copyToRealmOrUpdate() with an object with a null primary key now throws a proper exception.
-=======
  * Calling Realm.copyToRealmOrUpdate() with an object with a null primary key now throws a proper exception.
->>>>>>> c1ae1a06
  * Fixed a bug making it impossible to open Realms created by Realm-Cocoa if a model had a primary key defined.
  * Trying to using Realm.copyToRealmOrUpdate() with an object with a null primary key now throws a proper exception.
  * RealmChangedListener now also gets called on the same thread that did the commit.
