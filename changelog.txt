<<<<<<< HEAD
0.70.0

  Changes
  =======

  * Renaming beginWrite to beginTransaction and commit to commitTransaction
  * Adding minDate, maxDate and sort to RealmResults
  * Adding add(object) to RealmList
  * Adding equals to generated classes (RealmObjects)
  * Added utility methods to delete Realm files
  * Enables auto-refresh of read transactions (removed the refresh method)
  * Throw RealmException if the annotation processor is not run properly

  Bug Fixes
  =========

  * Fix notifications robustness



Beta-0.2.0

  Changes
  =======

  * Now only two types of Lists exist: RealmResults and RealmList
  * It is not necessary to add the @RealmClass annotation to RealmObjects anymore
  * Added support for byte, short and RealmList in model classes
  * Added two new constructors for Realm, taking Context as an argument
  * Simplification of the exceptions

  Bug Fixes
  =========

  * [YourClass extends RealmObject].toString() now shows the correct data
  * Other minor fixes
=======
0.70.0 (29 Sep 2014)

  Changes
  =======
  * This is the first public beta release.
>>>>>>> 5e8404a8
<|MERGE_RESOLUTION|>--- conflicted
+++ resolved
@@ -1,9 +1,8 @@
-<<<<<<< HEAD
-0.70.0
+0.70.0 (29 Sep 2014)
 
   Changes
   =======
-
+  * This is the first public beta release
   * Renaming beginWrite to beginTransaction and commit to commitTransaction
   * Adding minDate, maxDate and sort to RealmResults
   * Adding add(object) to RealmList
@@ -34,11 +33,4 @@
   =========
 
   * [YourClass extends RealmObject].toString() now shows the correct data
-  * Other minor fixes
-=======
-0.70.0 (29 Sep 2014)
-
-  Changes
-  =======
-  * This is the first public beta release.
->>>>>>> 5e8404a8
+  * Other minor fixes