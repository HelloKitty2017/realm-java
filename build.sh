# NOTE: THIS SCRIPT IS SUPPOSED TO RUN IN A POSIX SHELL

cd "$(dirname "$0")"
TIGHTDB_JAVA_HOME="$(pwd)"

MODE="$1"
[ $# -gt 0 ] && shift

DEP_JARS="commons-io.jar commons-lang.jar freemarker.jar"

<<<<<<< HEAD
interactive_install_java()
{
    echo "Java is not installed on your computer."
    echo "Do you wish to install Java (y/n)?"
    read answer
    if [ "$answer" = "y" ]; then
        if [ "$OS" = "Darwin" ]; then
            echo "Downloading and installing PHP v5.4"
            curl -s http://php-osx.liip.ch/install.sh | bash -s 5.4
            PATH=/usr/local/php5/bin:$PATH
        elif [ "$OS" = "Linux" ]; then
            echo "No interactive installation yet - sorry."
            exit 0
        fi
    else
        echo "SKIPPING: Cannot proceed without PHP installed."
        exit 0
    fi
}

=======
>>>>>>> fe14d8d8
interactive_install_required_jar()
{
    local jar_name
    jar_name="$1"
    echo "jar file $jar_name is not installed."
    echo "Do you wish to install $jar_name (y/n)?"
    read answer
    if [ "$answer" = "y" ]; then
        if [ "$OS" = "Darwin" ]; then
<<<<<<< HEAD
            sudo -p "[SUDO] password: " install -d /usr/local/share/java
            sudo -p "[SUDO] password: " install -m 644 prerequisite_jars/$jar_name /usr/local/share/java
=======
            sudo install -d /usr/local/share/java
            sudo install -m 644 prerequisite_jars/$jar_name /usr/local/share/java
>>>>>>> fe14d8d8
        else
            echo "No interactive installation yet - sorry."
            exit 0
        fi
    else
        echo "SKIPPING: cannot proceed without $jar_name"
        exit 0
    fi
}

word_list_append()
{
    local list_name new_word list
    list_name="$1"
    new_word="$2"
    list="$(eval "printf \"%s\\n\" \"\${$list_name}\"")" || return 1
    if [ "$list" ]; then
        eval "$list_name=\"\$list \$new_word\""
    else
        eval "$list_name=\"\$new_word\""
    fi
    return 0
}

word_list_prepend()
{
    local list_name new_word list
    list_name="$1"
    new_word="$2"
    list="$(eval "printf \"%s\\n\" \"\${$list_name}\"")" || return 1
    if [ "$list" ]; then
        eval "$list_name=\"\$new_word \$list\""
    else
        eval "$list_name=\"\$new_word\""
    fi
    return 0
}

path_list_append()
{
    local list_name new_path list
    list_name="$1"
    new_path="$2"
    list="$(eval "printf \"%s\\n\" \"\${$list_name}\"")" || return 1
    if [ "$list" ]; then
        eval "$list_name=\"\$list:\$new_path\""
    else
        eval "$list_name=\"\$new_path\""
    fi
    return 0
}

remove_suffix()
{
    local string suffix match_x
    string="$1"
    suffix="$2"
    match_x="$(printf "%s" "$string" | tail -c "${#suffix}" && echo x)" || return 1
    if [ "$match_x" != "${suffix}x" ]; then
        printf "%s\n" "$string"
        return 0
    fi
    printf "%s" "$string" | sed "s/.\{${#suffix}\}\$//" || return 1
    echo
    return 0
}



# Setup OS specific stuff
OS="$(uname)" || exit 1
ARCH="$(uname -m)" || exit 1
STAT_FORMAT_SWITCH="-c"
NUM_PROCESSORS=""
if [ "$OS" = "Darwin" ]; then
    STAT_FORMAT_SWITCH="-f"
    NUM_PROCESSORS="$(sysctl -n hw.ncpu)" || exit 1
else
    if [ -r /proc/cpuinfo ]; then
        NUM_PROCESSORS="$(cat /proc/cpuinfo | grep -E 'processor[[:space:]]*:' | wc -l)" || exit 1
    fi
fi
if [ "$NUM_PROCESSORS" ]; then
    word_list_prepend MAKEFLAGS "-j$NUM_PROCESSORS" || exit 1
fi
export MAKEFLAGS



readlink_f()
{
    local LINK TARGET
    LINK="$1"
    [ -e "$LINK" ] || return 1
    if ! TARGET="$(readlink "$LINK")"; then
        printf "%s\n" "$LINK"
        return 0
    fi
    # If TARGET is relative, then it must be preceeded by dirname of $LINK
    if ! printf "%s\n" "$TARGET" | grep -q '^/'; then
        DIR="$(dirname "$LINK")" || return 1
        if [ "$DIR" != "." ]; then
            TARGET="$DIR/$TARGET"
        fi
    fi
    readlink_f "$TARGET"
}

require_config()
{
    cd "$TIGHTDB_JAVA_HOME" || return 1
    if ! [ -e "config" ]; then
        cat 1>&2 <<EOF
ERROR: Found no configuration!
You need to run 'sh build.sh config [PREFIX]'.
EOF
        return 1
    fi
    echo "Using existing configuration:"
    cat "config" | sed 's/^/    /' || return 1
}

auto_configure()
{
    cd "$TIGHTDB_JAVA_HOME" || return 1
    if [ -e "config" ]; then
        require_config || return 1
    else
        echo "No configuration found. Running 'sh build.sh config'"
        sh build.sh config || return 1
    fi
}

get_config_param()
{
    local name line value
    cd "$TIGHTDB_JAVA_HOME" || return 1
    name="$1"
    if ! [ -e "config" ]; then
        cat 1>&2 <<EOF
ERROR: Found no configuration!
You need to run 'sh build.sh config [PREFIX]'.
EOF
        return 1
    fi
    if ! line="$(grep "^$name:" "config")"; then
        cat 1>&2 <<EOF
ERROR: Failed to read configuration parameter '$name'.
Maybe you need to rerun 'sh build.sh config [PREFIX]'.
EOF
        return 1
    fi
    value="$(printf "%s\n" "$line" | cut -d: -f2-)" || return 1
    value="$(printf "%s\n" "$value" | sed 's/^ *//')" || return 1
    printf "%s\n" "$value"
}



case "$MODE" in

    "config")
        install_prefix="$1"
        if [ -z "$install_prefix" ]; then
            install_prefix="auto"
        fi

        # Find 'jni.h', 'java' and 'javac'
        if [ "$OS" = "Darwin" ]; then
            java_inc="Headers"
            java_bin="Commands"
        else
            java_inc="include"
            java_bin="bin"
        fi

        # install java when in interactive mode (Darwin only)
        if [ -n "$INTERACTIVE" ]; then
            if [ "$OS" = "Darwin" ]; then
                while ! java -version > /dev/null 2>&1 ; do
                    echo "It seems that Java is not installed - attempting to install Java in a pop-up window."
                    echo "Press any key when Java is installed."
                    read answer
                done
            fi
        fi

<<<<<<< HEAD
        if [ -z "$JAVA_HOME" -o \! -e "$JAVA_HOME/$java_bin/javac" ]; then
=======
        java_home="$JAVA_HOME"
        if [ -z "$java_home" -o \! -e "$java_home/$java_bin/javac" ]; then
            if [ "$java_home" ]; then
                echo "WARNING: JAVA_HOME set but ignored because '$JAVA_HOME/$java_bin/javac' does not exist"
            fi
>>>>>>> fe14d8d8
            if ! javac_cmd="$(which javac 2>/dev/null)"; then
                echo "ERROR: No JAVA_HOME and no Java compiler in PATH" 1>&2
                exit 1
            fi
            javac_cmd="$(readlink_f "$javac_cmd")" || exit 1
            java_home="$(remove_suffix "$javac_cmd" "/$java_bin/javac")" || exit 1
            if [ "$java_home" = "$javac_cmd" ]; then
                echo "ERROR: Could not determine JAVA_HOME from path of 'javac' command" 1>&2
                exit 1
            fi
        fi
        for x in "$java_inc/jni.h" "$java_bin/java" "$java_bin/javac"; do
            if ! [ -f "$java_home/$x" ]; then
                echo "ERROR: No '$x' in '$java_home'" 1>&2
                exit 1
            fi
        done
        java_cmd="$java_home/$java_bin/java"
        javac_cmd="$java_home/$java_bin/javac"
        include_dir="$java_home/$java_inc"
        echo "Examining Java command '$java_cmd'"
        min_ver_major="1"
        min_ver_minor="6"
        version="$($java_cmd -version 2>&1 | grep '^java version' | sed 's/.*"\(.*\)".*/\1/')"
        major="$(printf "%s\n" "$version" | cut -d. -f1)" || exit 1
        minor="$(printf "%s\n" "$version" | cut -d. -f2)" || exit 1
        if ! printf "%s\n" "$major" | grep -q '^[0-9][0-9]*$' || ! printf "%s\n" "$minor" | grep -q '^[0-9][0-9]*$'; then
            echo "ERROR: Could not determine Java version from '$version'" 1>&2
            exit 1
        fi
        if ! [ "$major" -gt "$min_ver_major" -o "$major" -eq "$min_ver_major" -a "$minor" -ge "$min_ver_minor" ] 2>/dev/null; then
            echo "ERROR: Need Java version $min_ver_major.$min_ver_minor or newer (is '$version')" 1>&2
            exit 1
        fi
        echo "Using Java command: $java_cmd (version $version)"
        java_version="$version"

        if [ "$install_prefix" = "auto" ]; then
            if [ "$OS" = "Darwin" ]; then
                jni_install_dir="/Library/Java/Extensions"
            else
                # We choose /usr/lib over /usr/local/lib because the
                # latter is not in the default runtime library search
                # path on RedHat and RedHat derived systems.
                jni_install_dir="$(cd "tightdb_jni" && make -s prefix="/usr" get-libdir)" || exit 1
            fi
            jar_install_dir="/usr/local/share/java"
        else
            jni_install_dir="$(cd "tightdb_jni" && make -s prefix="$install_prefix" get-libdir)" || exit 1
            jar_install_dir="$install_prefix/share/java"
        fi

        jar_dirs="/usr/local/share/java /usr/share/java"

        if [ "$OS" = "Darwin" ]; then
            jni_suffix=".jnilib"
            word_list_append jar_dirs "/Library/Java/Extensions"
            word_list_append jar_dirs "/System/Library/Java/Extensions"
        else
            jni_suffix=".so"
        fi

        required_jars=""
        for x in $DEP_JARS; do
            found=""
            for y in $jar_dirs; do
                path="$y/$x"
                if [ -e "$path" ]; then
                    found="1"
                    break
                fi
            done
            if [ -z "$found" ]; then
                if [ -z "$INTERACTIVE" ]; then
                    echo "ERROR: Could not find prerequisite JAR '$x'" 1>&2
                    exit 1
                else
                    interactive_install_required_jar $x
                fi
            fi
            word_list_append "required_jars" "$path" || exit 1
        done

        # For testing we need testng.jar. It, in turn, requires
        # qdox.jar and bsh.jar. Because some versions also require
        # beust-jcommander.jar, we add it if we can find it.
        testing_jars=""
        jars_paths=""
        found=""
        x="testng.jar"
        for y in $jar_dirs; do
            path="$y/$x"
            if [ -e "$path" ]; then
                found="1"
                break
            fi
        done
        if [ "$found" ]; then
            word_list_append "jar_paths" "$path" || exit 1
            for x in "qdox.jar" "bsh.jar"; do
                found=""
                for y in $jar_dirs; do
                    path="$y/$x"
                    if [ -e "$path" ]; then
                        found="1"
                        break;
                    fi
                done
                if [ -z "$found" ]; then
                    break
                fi
                word_list_append "jar_paths" "$path" || exit 1
            done
            if [ "$found" ]; then
                x="beust-jcommander.jar"
                for y in $jar_dirs; do
                    path="$y/$x"
                    if [ -e "$path" ]; then
                        word_list_append "jar_paths" "$path" || exit 1
                        break
                    fi
                done
                testing_jars="$jar_paths"
            fi
        fi

        cat >"config" <<EOF
java-version:    $java_version
java-command:    $java_cmd
javac-command:   $javac_cmd
include-dir:     $include_dir
required-jars:   $required_jars
testing-jars:    $testing_jars
install-prefix:  $install_prefix
jni-install-dir: $jni_install_dir
jar-install-dir: $jar_install_dir
jni-suffix:      $jni_suffix
EOF
        echo "New configuration:"
        cat "config" | sed 's/^/    /' || exit 1
        echo "Done configuring"
        exit 0
        ;;

    "install-report")
        jni_install_dir="$(get_config_param "jni-install-dir")"
        jar_install_dir="$(get_config_param "jar-install-dir")"
        echo "Installed JNI files:"
        find $jni_install_dir -name '*tight*jni*'
        echo "Installed JAR files:"
        find $jar_install_dir -name '*tightdb*jar'
        ;;


    "clean")
        auto_configure || exit 1
        jni_suffix="$(get_config_param "jni-suffix")" || exit 1
        make -C "tightdb_jni" clean LIB_SUFFIX_SHARED="$jni_suffix" || exit 1
        for x in core generator test; do
            echo "Removing class files in 'tightdb-java-$x'"
            (cd "tightdb-java-$x" && find src/ -type f -name '*.class' -delete) || exit 1
        done
        if [ -e "lib" ]; then
            for x in tightdb.jar tightdb-devkit.jar; do
                echo "Removing 'lib/$x'"
                rm -f "lib/$x" || exit 1
            done
            echo "Removing library symlinks for examples from 'lib'"
            rm -f "lib/"* || exit 1
            rmdir "lib" || exit 1
        fi
        echo "Done cleaning"
        exit 0
        ;;

    "build")
        auto_configure || exit 1
        javac_cmd="$(get_config_param "javac-command")" || exit 1
        include_dir="$(get_config_param "include-dir")" || exit 1
        jni_suffix="$(get_config_param "jni-suffix")"   || exit 1

        # Build libtightdb-jni.so
        # FIXME: On Mac with Oracle JDK 7, 'darwin' must be substituded for 'linux'.
        TIGHTDB_ENABLE_FAT_BINARIES="1" make -C "tightdb_jni" EXTRA_CFLAGS="-I$include_dir -I$include_dir/linux" LIB_SUFFIX_SHARED="$jni_suffix" || exit 1

        mkdir -p "lib" || exit 1

        # Build tightdb.jar
        echo "Building 'lib/tightdb.jar'"
        dir="tightdb-java-core/src/main"
        tightdb_jar="$TIGHTDB_JAVA_HOME/lib/tightdb.jar"
        (cd "$dir/java" && $javac_cmd            com/tightdb/*.java com/tightdb/internal/*.java  com/tightdb/typed/*.java)   || exit 1
        (cd "$dir/java" && jar cf "$tightdb_jar" com/tightdb/*.class com/tightdb/internal/*.class com/tightdb/typed/*.class) || exit 1
        (cd "lib" && jar i "tightdb.jar") || exit 1

        # Build tightdb-devkit.jar
        echo "Building 'lib/tightdb-devkit.jar'"
        required_jars="$(get_config_param "required-jars")" || exit 1
        manifest_jars="$required_jars"
        word_list_prepend "manifest_jars" "tightdb.jar" || exit 1
        temp_dir="$(mktemp -d /tmp/tightdb.java.build.XXXX)" || exit 1
        manifest="$temp_dir/MANIFEST.MF"
        touch "$manifest" || exit 1
        echo "Class-Path: $manifest_jars" >>"$manifest"
        echo "MANIFEST.MF constains:"
        cat "$manifest" | sed 's/^/    /' || exit 1
        CLASSPATH="$(printf "%s\n" "$required_jars" | sed 's/  */:/g')" || exit 1
        path_list_append CLASSPATH "$tightdb_jar" || exit 1
        export CLASSPATH
        dir="tightdb-java-generator/src/main"
        # FIXME: Must run ResourceGenerator to produce "$dir/java/com/tightdb/generator/Templates.java"
        devkit_jar="$TIGHTDB_JAVA_HOME/lib/tightdb-devkit.jar"
        (cd "$dir" && jar cfm "$devkit_jar" "$manifest" -C resources META-INF) || exit 1
        (cd "$dir/java" && $javac_cmd           com/tightdb/generator/*.java)  || exit 1
        (cd "$dir/java" && jar uf "$devkit_jar" com/tightdb/generator/*.class) || exit 1
        (cd "lib" && jar i "tightdb-devkit.jar") || exit 1

        # Setup links to libraries to make the examples work
        echo "Setting up library symlinks in 'lib' to make examples work"
        mkdir -p "lib" || exit 1
        core_dir="../tightdb"
        core_library_aliases="$(cd "$core_dir/src/tightdb" && make -s get-inst-libraries)" || exit 1
        for x in $core_library_aliases; do
            (cd "lib" && ln -s -f "../$core_dir/src/tightdb/$x") || exit 1
        done
        library_aliases="$(cd "tightdb_jni/src" && make -s get-inst-libraries LIB_SUFFIX_SHARED="$jni_suffix")" || exit 1
        for x in $library_aliases; do
            (cd "lib" && ln -s -f "../tightdb_jni/src/$x") || exit 1
        done
        echo "Done building"
        exit 0
        ;;

    "test")
        require_config || exit 1
        javac_cmd="$(get_config_param "javac-command")" || exit 1
        devkit_jar="$TIGHTDB_JAVA_HOME/lib/tightdb-devkit.jar"
        temp_dir="$(mktemp -d /tmp/tightdb.java.test-debug.XXXX)" || exit 1
        mkdir "$temp_dir/out" || exit 1
        mkdir "$temp_dir/gen" || exit 1

        dir="tightdb-java-test/src/test"
        echo "Building test suite in '$dir'"
        export CLASSPATH="$devkit_jar:$temp_dir/gen:."
        (cd "$dir/../test/java" && $javac_cmd -d "$temp_dir/out" -s "$temp_dir/gen" com/tightdb/test/TestTableModel.java) || exit 1

        path_list_append "CLASSPATH" "../main" || exit 1
        testing_jars="$(get_config_param "testing-jars")" || exit 1
        for x in $testing_jars; do
            path_list_append "CLASSPATH" "$x" || exit 1
        done
        sources="$(cd "$dir/java" && find * -type f -name '*.java')" || exit 1
        classes="$(printf "%s\n" "$sources" | sed 's/\.java$/.class/')" || exit 1
        (cd "$dir/java" && $javac_cmd -d "$temp_dir/out" -s "$temp_dir/gen" $sources) || exit 1

        echo "Running test suite in '$dir'"
        testng_xml="$temp_dir/testng.xml"
        cat >"$testng_xml" <<EOF
<?xml version="1.0" encoding="UTF-8"?>
<!DOCTYPE suite SYSTEM "http://testng.org/testng-1.0.dtd">
<suite name="Test suite" verbose="1"><test name="All"><classes>
EOF
        for x in $classes; do
            y="$(printf "%s\n" "$x" | sed 's/\.class$//' | sed 's|/|.|g')"
            cat >>"$testng_xml" <<EOF
<class name="$y"/>
EOF
        done
        cat >>"$testng_xml" <<EOF
</classes></test></suite>
EOF
        java_cmd="$(get_config_param "java-command")" || exit 1
        (cd "$temp_dir/out" && $java_cmd -Djava.library.path="$TIGHTDB_JAVA_HOME/tightdb_jni/src" org.testng.TestNG -d "$TIGHTDB_JAVA_HOME/test_output" "$testng_xml") || exit 1
        exit 0
        ;;

    "test-debug")
        TIGHTDB_JAVA_DEBUG="1" sh build.sh test || exit 1
        exit 0
        ;;

    "test-examples")
        cd "examples/intro-example" || exit 1
        ant runall || exit 1
        echo "Test passed"
        exit 0
        ;;

    "install")
        require_config || exit 1

        if [ -z "$DESTDIR" ]; then
            jar_list="tightdb-devkit.jar tightdb.jar"
            full_install="yes"
        else
            if [ $(echo $DESTDIR | grep -c "dev$") = 1 ]; then
                jar_list="tightdb-devkit.jar"
                full_install="no"
            else
                jar_list="tightdb.jar"
                full_install="yes"
            fi
        fi

        jni_install_dir="$(get_config_param "jni-install-dir")" || exit 1
        jni_suffix="$(get_config_param "jni-suffix")"           || exit 1
        jar_install_dir="$DESTDIR$(get_config_param "jar-install-dir")" || exit 1

        install -d "$jar_install_dir" || exit 1

        if [ "$full_install" = "yes" ]; then
            make -C "tightdb_jni" install DESTDIR="$DESTDIR" libdir="$jni_install_dir" LIB_SUFFIX_SHARED="$jni_suffix" || exit 1
        fi

        for x in $jar_list; do
            echo "Installing '$jar_install_dir/$x'"
            install -m 644 "lib/$x" "$jar_install_dir" || exit 1
        done


        echo "Done installing"
        exit 0
        ;;

    "uninstall")
        require_config || exit 1

        jar_install_dir="$(get_config_param "jar-install-dir")" || exit 1
        for x in "tightdb-devkit.jar" "tightdb.jar"; do
            echo "Uninstalling '$jar_install_dir/$x'"
            rm -f "$jar_install_dir/$x" || exit 1
        done

        jni_install_dir="$(get_config_param "jni-install-dir")" || exit 1
        jni_suffix="$(get_config_param "jni-suffix")"           || exit 1
        make -C "tightdb_jni" uninstall libdir="$jni_install_dir" LIB_SUFFIX_SHARED="$jni_suffix" || exit 1

        echo "Done uninstalling"
        exit 0
        ;;

    "test-installed")
        require_config || exit 1

        jar_install_dir="$(get_config_param "jar-install-dir")" || exit 1
        devkit_jar="$jar_install_dir/tightdb-devkit.jar"
        export CLASSPATH="$devkit_jar:."
        javac_cmd="$(get_config_param "javac-command")" || exit 1
        temp_dir="$(mktemp -d /tmp/tightdb.java.test-installed.XXXX)" || exit 1
        (cd "test-installed" && $javac_cmd -d "$temp_dir" -s "$temp_dir" java/my/app/Test.java) || exit 1

        install_prefix="$(get_config_param "install-prefix")" || exit 1
        java_cmd="$(get_config_param "java-command")"         || exit 1
        if [ "$install_prefix" != "auto" ]; then
            jni_install_dir="$(get_config_param "jni-install-dir")" || exit 1
            java_cmd="$java_cmd -Djava.library.path=$jni_install_dir"
        fi
        (cd "$temp_dir" && $java_cmd my.app.Test) || exit 1
        (cd "$temp_dir" && TIGHTDB_JAVA_DEBUG=1 $java_cmd my.app.Test) || exit 1

        echo "Test passed"
        exit 0
        ;;

    "dist-copy")
        # Copy to distribution package
        TARGET_DIR="$1"
        if ! [ "$TARGET_DIR" -a -d "$TARGET_DIR" ]; then
            echo "Unspecified or bad target directory '$TARGET_DIR'" 1>&2
            exit 1
        fi
        TEMP_DIR="$(mktemp -d /tmp/tightdb.java.copy.XXXX)" || exit 1
        cat >"$TEMP_DIR/include" <<EOF
/README.md
/build.sh
/*.mk
/tightdb_jni/Makefile
/tightdb_jni/src
/tightdb-java-core
/tightdb-java-generator
/tightdb-java-test
/test-installed
/examples
/prerequisite_jars
EOF
        cat >"$TEMP_DIR/exclude" <<EOF
.gitignore
/tightdb-java-generator/pom.xml
/tightdb-java-test/pom.xml
/tightdb-java-test/src/test/resources
*.dll
EOF
        grep -E -v '^(#.*)?$' "$TEMP_DIR/include" >"$TEMP_DIR/include2" || exit 1
        grep -E -v '^(#.*)?$' "$TEMP_DIR/exclude" >"$TEMP_DIR/exclude2" || exit 1
        sed -e 's/\([.\[^$]\)/\\\1/g' -e 's|\*|[^/]*|g' -e 's|^\([^/]\)|^\\(.*/\\)\\{0,1\\}\1|' -e 's|^/|^|' -e 's|$|\\(/.*\\)\\{0,1\\}$|' "$TEMP_DIR/include2" >"$TEMP_DIR/include.bre" || exit 1
        sed -e 's/\([.\[^$]\)/\\\1/g' -e 's|\*|[^/]*|g' -e 's|^\([^/]\)|^\\(.*/\\)\\{0,1\\}\1|' -e 's|^/|^|' -e 's|$|\\(/.*\\)\\{0,1\\}$|' "$TEMP_DIR/exclude2" >"$TEMP_DIR/exclude.bre" || exit 1
        git ls-files >"$TEMP_DIR/files1" || exit 1
        grep -f "$TEMP_DIR/include.bre" "$TEMP_DIR/files1" >"$TEMP_DIR/files2" || exit 1
        grep -v -f "$TEMP_DIR/exclude.bre" "$TEMP_DIR/files2" >"$TEMP_DIR/files3" || exit 1
        tar czf "$TEMP_DIR/archive.tar.gz" -T "$TEMP_DIR/files3" || exit 1
        (cd "$TARGET_DIR" && tar xzf "$TEMP_DIR/archive.tar.gz") || exit 1
        if [ -z "$(which pandoc)" ]; then
            echo "pandoc is not installed - not generating README.pdf" 1>&2
        else
            (cd "$TARGET_DIR" && pandoc README.md -o README.pdf) || exit 1
        fi
        exit 0
        ;;

    "dist-remarks")
cat <<EOF
To help you get started, a simple example is provided in
"tightdb_java/examples/intro-example". First you need to build the
Java extension as described above. Do NOT run "./build clean", as that
will prevent the example from running. For further details, please
consult the README.md file in mentioned directory.
EOF
        exit 0
        ;;

    *)
        echo "Unspecified or bad mode '$MODE'" 1>&2
        echo "Available modes are: config clean build test test-debug test-examples install uninstall test-installed" 1>&2
        echo "As well as: dist-copy dist-remarks" 1>&2
        exit 1
        ;;

esac<|MERGE_RESOLUTION|>--- conflicted
+++ resolved
@@ -8,29 +8,6 @@
 
 DEP_JARS="commons-io.jar commons-lang.jar freemarker.jar"
 
-<<<<<<< HEAD
-interactive_install_java()
-{
-    echo "Java is not installed on your computer."
-    echo "Do you wish to install Java (y/n)?"
-    read answer
-    if [ "$answer" = "y" ]; then
-        if [ "$OS" = "Darwin" ]; then
-            echo "Downloading and installing PHP v5.4"
-            curl -s http://php-osx.liip.ch/install.sh | bash -s 5.4
-            PATH=/usr/local/php5/bin:$PATH
-        elif [ "$OS" = "Linux" ]; then
-            echo "No interactive installation yet - sorry."
-            exit 0
-        fi
-    else
-        echo "SKIPPING: Cannot proceed without PHP installed."
-        exit 0
-    fi
-}
-
-=======
->>>>>>> fe14d8d8
 interactive_install_required_jar()
 {
     local jar_name
@@ -40,13 +17,8 @@
     read answer
     if [ "$answer" = "y" ]; then
         if [ "$OS" = "Darwin" ]; then
-<<<<<<< HEAD
-            sudo -p "[SUDO] password: " install -d /usr/local/share/java
-            sudo -p "[SUDO] password: " install -m 644 prerequisite_jars/$jar_name /usr/local/share/java
-=======
             sudo install -d /usr/local/share/java
             sudo install -m 644 prerequisite_jars/$jar_name /usr/local/share/java
->>>>>>> fe14d8d8
         else
             echo "No interactive installation yet - sorry."
             exit 0
@@ -234,15 +206,11 @@
             fi
         fi
 
-<<<<<<< HEAD
-        if [ -z "$JAVA_HOME" -o \! -e "$JAVA_HOME/$java_bin/javac" ]; then
-=======
         java_home="$JAVA_HOME"
         if [ -z "$java_home" -o \! -e "$java_home/$java_bin/javac" ]; then
             if [ "$java_home" ]; then
                 echo "WARNING: JAVA_HOME set but ignored because '$JAVA_HOME/$java_bin/javac' does not exist"
             fi
->>>>>>> fe14d8d8
             if ! javac_cmd="$(which javac 2>/dev/null)"; then
                 echo "ERROR: No JAVA_HOME and no Java compiler in PATH" 1>&2
                 exit 1
