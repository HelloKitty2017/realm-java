package com.tightdb;

import java.nio.ByteBuffer;
import java.util.Date;

import com.tightdb.TableView.Order;
import com.tightdb.internal.CloseMutex;
import com.tightdb.typed.TightDB;

/*
 Add isEqual(Table)

 */

/**
 * This class is a base class for all TightDB tables. The class supports all low
 * level methods (define/insert/delete/update) a table has. All the native
 * communications to the TightDB C++ library are also handled by this class.
 *
 * A user who wants to create a table of his choice will automatically inherit
 * from this class by the tightdb-class generator.
 *
 * As an example, let's create a table to keep records of an employee in a
 * company.
 *
 * For this purpose we will create a class named "employee" with an Entity
 * annotation as follows.
 *
 *      @DefineTable
 *      public class employee {
 *          String name;
 *          long age;
 *          boolean hired;
 *          byte[] imageData;
 *      }
 *
 * The tightdb class generator will generate classes relevant to the employee:
 *
 * 1. Employee.java:  Represents one employee of the employee table i.e., a single row. Getter/setter
 *                    methods are declared from which you will be able to set/get values
 *                    for a particular employee.
 * 2. EmployeeTable.java:  Represents the class for storing a collection of employee i.e., a table
 *                    of rows. The class is inherited from the TableBase class as described above.
 *                    It has all the high level methods to manipulate Employee objects from the table.
 * 3. EmployeeView.java: Represents view of the employee table i.e., result set of queries.
 *
 *
 */

public class Table implements TableOrView, TableDefinition {

    public static final long INFINITE = -1;

    protected long nativePtr;
    protected boolean immutable = false;

    // test:
    protected int tableNo;
    protected boolean DEBUG = false;
    protected static int TableCount = 0;

    static {
        TightDB.loadLibrary();
    }

    /**
     * Construct a Table base object. It can be used to register columns in this
     * table. Registering into table is allowed only for empty tables. It
     * creates a native reference of the object and keeps a reference to it.
     */
    public Table() {
        // Native methods work will be initialized here. Generated classes will
        // have nothing to do with the native functions. Generated Java Table
        // classes will work as a wrapper on top of table.
        nativePtr = createNative();
        if (nativePtr == 0)
            throw new OutOfMemoryError("Out of native memory.");
        if (DEBUG) {
            tableNo = ++TableCount;
            System.err.println("====== New Tablebase " + tableNo + " : ptr = " + nativePtr);
        }
    }

    protected native long createNative();

    protected Table(Object parent, long nativePtr, boolean immutable) {
        this.immutable = immutable;
        this.nativePtr = nativePtr;
        if (DEBUG) {
            tableNo = ++TableCount;
            System.err.println("===== New Tablebase(ptr) " + tableNo + " : ptr = " + nativePtr);
        }
    }

    @Override
    public void finalize() throws Throwable {
        if (DEBUG) System.err.println("==== FINALIZE " + tableNo + "...");
        try {
            close();
        } finally {
            super.finalize();
        }
    }

    private void close() {
        synchronized (CloseMutex.getInstance()) {
            if (nativePtr == 0) {
                if (DEBUG)
                    System.err.println(".... CLOSE ignored.");
                return;
            }
            if (DEBUG) {
                TableCount--;
                System.err.println("==== CLOSE " + tableNo + " ptr= " + nativePtr + " remaining " + TableCount);
            }
            nativeClose(nativePtr);
            nativePtr = 0;
        }
    }

    protected native void nativeClose(long nativeTablePtr);

    /*
     * Check if the Table is valid.
     * Whenever a Table/subtable is changed/updated all it's subtables are invalidated.
     * You can no longer perform any actions on the table, and if done anyway, an exception is thrown.
     * The only method you can call is 'isValid()'.
     */

    public boolean isValid(){
    	if (nativePtr == 0)
    		return false;
        return nativeIsValid(nativePtr);
    }

    protected native boolean nativeIsValid(long nativeTablePtr);

    @Override
    public boolean equals(Object other) {
        if (this == other)
            return true;
        if (other == null)
            return false;
        // Has to work for all the typed tables as well
        if (!(other instanceof Table))
            return false;

        Table otherTable = (Table) other;
        return nativeEquals(nativePtr, otherTable.nativePtr);
    }

    protected native boolean nativeEquals(long nativeTablePtr, long nativeTableToComparePtr);

    private void verifyColumnName(String name) {
    	if (name.length() > 63) {
    		throw new IllegalArgumentException("Column names are currently limited to max 63 characters.");
    	}    	
    }

    public TableDefinition getSubTableDefinition(long columnIndex) {
        if(nativeIsRootTable(nativePtr) == false)
            throw new UnsupportedOperationException("This is a subtable. Can only be called on root table.");

        long[] newPath = new long[1];
        newPath[0] = columnIndex;
        return new SubTableDefinition(nativePtr, newPath);
    }

    protected native boolean nativeIsRootTable(long nativeTablePtr);
    
    /**
     * Add a column to the table dynamically.
     * @return Index of the new column.
     */
    public long addColumn (ColumnType type, String name) {
    	verifyColumnName(name);
    	return nativeAddColumn(nativePtr, type.getValue(), name);
    }

    protected native long nativeAddColumn(long nativeTablePtr, int type, String name);

    /**
     * Remove a column in the table dynamically.
     */
    public void removeColumn(long columnIndex) {
        nativeRemoveColumn(nativePtr, columnIndex);
    }

    protected native void nativeRemoveColumn(long nativeTablePtr, long columnIndex);

    /**
     * Rename a column in the table.
     */
    public void renameColumn(long columnIndex, String newName) {
    	verifyColumnName(newName);
        nativeRenameColumn(nativePtr, columnIndex, newName);
    }

    protected native void nativeRenameColumn(long nativeTablePtr, long columnIndex, String name);


    /**
     * Updates a table specification from a Table specification structure.
     * Supported types - refer to @see ColumnType.
     *
     * @param columnType
     *            data type of the column @see <code>ColumnType</code>
     * @param columnName
     *            name of the column. Duplicate column name is not allowed.
     */
    public void updateFromSpec(TableSpec tableSpec) {
        if (immutable) throwImmutable();
        nativeUpdateFromSpec(nativePtr, tableSpec);
    }

    protected native void nativeUpdateFromSpec(long nativeTablePtr, TableSpec tableSpec);

    // Table Size and deletion. AutoGenerated subclasses are nothing to do with this
    // class.
    /**
     * Get the number of entries/rows of this table.
     *
     * @return The number of rows.
     */
    public long size() {
        return nativeSize(nativePtr);
    }

    protected native long nativeSize(long nativeTablePtr);

    /**
     * Checks whether this table is empty or not.
     *
     * @return true if empty, otherwise false.
     */
    public boolean isEmpty() {
        return size() == 0;
    }

    /**
     * Clears the table i.e., deleting all rows in the table.
     */
    public void clear() {
        if (immutable) throwImmutable();
        nativeClear(nativePtr);
    }

    protected native void nativeClear(long nativeTablePtr);

    // Column Information.
    /**
     * Returns the number of columns in the table.
     *
     * @return the number of columns.
     */
    public long getColumnCount() {
        return nativeGetColumnCount(nativePtr);
    }

    protected native long nativeGetColumnCount(long nativeTablePtr);

    public TableSpec getTableSpec(){
        return nativeGetTableSpec(nativePtr);
    }

    protected native TableSpec nativeGetTableSpec(long nativeTablePtr);

    /**
     * Returns the name of a column identified by columnIndex. Notice that the
     * index is zero based.
     *
     * @param columnIndex the column index
     * @return the name of the column
     */
    public String getColumnName(long columnIndex) {
        return nativeGetColumnName(nativePtr, columnIndex);
    }

    protected native String nativeGetColumnName(long nativeTablePtr, long columnIndex);

    /**
     * Returns the 0-based index of a column based on the name.
     *
     * @param name column name
     * @return the index, -1 if not found
     */
    public long getColumnIndex(String name) {
        long columnCount = getColumnCount();
        for (long i = 0; i < columnCount; i++) {
            if (name.equals(getColumnName(i))) {
                return i;
            }
        }
        return -1;
    }

    /**
     * Get the type of a column identified by the columnIdex.
     *
     * @param columnIndex index of the column.
     * @return Type of the particular column.
     */
    public ColumnType getColumnType(long columnIndex)
    {
        return ColumnType.fromNativeValue(nativeGetColumnType(nativePtr, columnIndex));
    }

    protected native int nativeGetColumnType(long nativeTablePtr, long columnIndex);

    /**
     * Removes a row from the specific index. As of now the entry is simply
     * removed from the table.
     *
     * @param rowIndex the row index (starting with 0)
     *
     */
    public void remove(long rowIndex) {
        if (immutable) throwImmutable();
        nativeRemove(nativePtr, rowIndex);
    }

    protected native void nativeRemove(long nativeTablePtr, long rowIndex);

    public void removeLast() {
        if (immutable) throwImmutable();
        nativeRemoveLast(nativePtr);
    }

    protected native void nativeRemoveLast(long nativeTablePtr);

    /**
     *  EXPERIMENTAL function
     */
    public void moveLastOver(long rowIndex) {
        if (immutable) throwImmutable();
        nativeMoveLastOver(nativePtr, rowIndex);
    }

    protected native void nativeMoveLastOver(long nativeTablePtr, long rowIndex);


    // Row Handling methods.
    public long addEmptyRow() {
        if (immutable) throwImmutable();
        return nativeAddEmptyRow(nativePtr, 1);
    }

    public long addEmptyRows(long rows) {
        if (immutable) throwImmutable();
        if (rows < 1)
        	throw new IllegalArgumentException("'rows' must be > 0.");
        return nativeAddEmptyRow(nativePtr, rows);
    }

    protected native long nativeAddEmptyRow(long nativeTablePtr, long rows);

    
    /**
     * Appends the specified row to the end of the table
     * @param values
     * @return The row index of the appended row
     */
    public long add(Object... values) {
        long rowIndex = size();
    	addAt(rowIndex, values);
    	return rowIndex;
    }


    /**
     * Inserts a row at the specified row index. Shifts the row currently at that row index and any subsequent rows down (adds one to their row index).
     * @param rowIndex
     * @param values
     */
    public void addAt(long rowIndex, Object... values) {
        if (immutable) throwImmutable();

        // Check index
        long size = size();
        if (rowIndex > size) {
            throw new IllegalArgumentException("rowIndex " + String.valueOf(rowIndex) +
                    " must be <= table.size() " + String.valueOf(size) + ".");
        }

        // Check values types
        int columns = (int)getColumnCount();
        if (columns != values.length) {
            throw new IllegalArgumentException("The number of value parameters (" +
                    String.valueOf(values.length) +
                    ") does not match the number of columns in the table (" +
                    String.valueOf(columns) + ").");
        }
        ColumnType colTypes[] = new ColumnType[columns];
        for (int columnIndex = 0; columnIndex < columns; columnIndex++) {
            Object value = values[columnIndex];
            ColumnType colType = getColumnType(columnIndex);
            colTypes[columnIndex] = colType;
            if (!colType.matchObject(value)) {
                //String representation of the provided value type
                String providedType;
                if (value == null) 
                    providedType = "null";
                else
                    providedType = value.getClass().toString();
                
                throw new IllegalArgumentException("Invalid argument no " + String.valueOf(1 + columnIndex) +
                        ". Expected a value compatible with column type " + colType + ", but got " + providedType + ".");
            }
        }

        // Insert values
        for (long columnIndex = 0; columnIndex < columns; columnIndex++) {
            Object value = values[(int)columnIndex];
            switch (colTypes[(int)columnIndex]) {
            case BOOLEAN:
                nativeInsertBoolean(nativePtr, columnIndex, rowIndex, (Boolean)value);
                break;
            case INTEGER:
                nativeInsertLong(nativePtr, columnIndex, rowIndex, ((Number)value).longValue());
                break;
            case FLOAT:
                nativeInsertFloat(nativePtr, columnIndex, rowIndex, ((Float)value).floatValue());
                break;
            case DOUBLE:
                nativeInsertDouble(nativePtr, columnIndex, rowIndex, ((Double)value).doubleValue());
                break;
            case STRING:
                nativeInsertString(nativePtr, columnIndex, rowIndex, (String)value);
                break;
            case DATE:
                nativeInsertDate(nativePtr, columnIndex, rowIndex, ((Date)value).getTime()/1000);
                break;
            case MIXED:
                nativeInsertMixed(nativePtr, columnIndex, rowIndex, Mixed.mixedValue(value));
                break;
            case BINARY:
                nativeInsertByteArray(nativePtr, columnIndex, rowIndex, (byte[])value);
                break;
            case TABLE:
                nativeInsertSubTable(nativePtr, columnIndex, rowIndex);
                insertSubtableValues(rowIndex, columnIndex, value);
                break;
            default:
                throw new RuntimeException("Unexpected columnType: " + String.valueOf(colTypes[(int)columnIndex]));
            }
        }
        //Insert done. Use native, no need to check for immutable again here
        nativeInsertDone(nativePtr); 

    }

    private void insertSubtableValues(long rowIndex, long columnIndex, Object value) {
        if (value != null) {
            // insert rows in subtable recursively
            Table subtable = getSubTableDuringInsert(columnIndex, rowIndex);
            int rows = ((Object[])value).length;
            for (int i=0; i<rows; ++i) {
                Object rowArr = ((Object[])value)[i];
                subtable.addAt(i, (Object[])rowArr);
            }
        }
    }
    
    /**
     * Returns a view sorted by the specified column by the default order
     * @param columnIndex
     * @return
     */
    public TableView getSortedView(long columnIndex){
        TableView view = this.where().findAll();
        view.sort(columnIndex);
        return view;
    }
    
    /**
     * Returns a view sorted by the specified column and order
     * @param columnIndex
     * @param order
     * @return
     */
    public TableView getSortedView(long columnIndex, Order order){
        TableView view = this.where().findAll();
        view.sort(columnIndex, order);
        return view;
    }

    /**
     * Replaces the row at the specified position with the specified row.
     * @param rowIndex
     * @param values
     */
    public void set(long rowIndex, Object... values) {
        if (immutable) throwImmutable();

        // Check index
        long size = size();
        if (rowIndex >= size) {
            throw new IllegalArgumentException("rowIndex " + String.valueOf(rowIndex) +
                    " must be < table.size() " + String.valueOf(size) + ".");
        }

        // Verify number of 'values'
        int columns = (int)getColumnCount();
        if (columns != values.length) {
            throw new IllegalArgumentException("The number of value parameters (" +
                    String.valueOf(values.length) +
                    ") does not match the number of columns in the table (" +
                    String.valueOf(columns) + ").");
        }
        // Verify type of 'values'
        ColumnType colTypes[] = new ColumnType[columns];
        for (int columnIndex = 0; columnIndex < columns; columnIndex++) {
            Object value = values[columnIndex];
            ColumnType colType = getColumnType(columnIndex);
            colTypes[columnIndex] = colType;
            if (!colType.matchObject(value)) {
                throw new IllegalArgumentException("Invalid argument no " + String.valueOf(1 + columnIndex) +
                        ". Expected a value compatible with column type " + colType + ", but got " + value.getClass() + ".");
            }
        }

        // Now that all values are verified, we can remove the row and insert it again.
        // TODO: Can be optimized to only set the values (but clear any subtables)
        remove(rowIndex);
        addAt(rowIndex, values);
    }
    
    //Instance of the inner class InternalMethods.
    private InternalMethods internal = new InternalMethods();
    
    //Returns InternalMethods instance with public internal methods. Should only be called by AbstractTable
    public InternalMethods getInternalMethods(){
        return this.internal;
    }
    
    
    //Holds methods that must be publicly available for AbstractClass.
    //Should not be called when using the dynamic interface. The methods can be accessed by calling getInternalMethods() in Table class
    public class InternalMethods{
        
        public void insertLong(long columnIndex, long rowIndex, long value) {
            if (immutable) throwImmutable();
            nativeInsertLong(nativePtr, columnIndex, rowIndex, value);
        }
        
        public void insertDouble(long columnIndex, long rowIndex, double value) {
            if (immutable) throwImmutable();
            nativeInsertDouble(nativePtr, columnIndex, rowIndex, value);
        }
        
        public void insertFloat(long columnIndex, long rowIndex, float value) {
            if (immutable) throwImmutable();
            nativeInsertFloat(nativePtr, columnIndex, rowIndex, value);
        }
        
        public void insertBoolean(long columnIndex, long rowIndex, boolean value) { 
            if (immutable) throwImmutable();
            nativeInsertBoolean(nativePtr, columnIndex, rowIndex, value);
        }
        
        public void insertDate(long columnIndex, long rowIndex, Date date) {
            if (immutable) throwImmutable();
            nativeInsertDate(nativePtr, columnIndex, rowIndex, date.getTime()/1000);
        }
        
        public void insertString(long columnIndex, long rowIndex, String value) {
            if (immutable) throwImmutable();
            nativeInsertString(nativePtr, columnIndex, rowIndex, value);
        }
        
        public void insertMixed(long columnIndex, long rowIndex, Mixed data) {
            if (immutable) throwImmutable();
            nativeInsertMixed(nativePtr, columnIndex, rowIndex, data);
        }

        /*

        public void insertBinary(long columnIndex, long rowIndex, ByteBuffer data) {
            if (immutable) throwImmutable();
            //System.err.printf("\ninsertBinary(col %d, row %d, ByteBuffer)\n", columnIndex, rowIndex);
            //System.err.println("-- HasArray: " + (data.hasArray() ? "yes":"no") + " len= " + data.array().length);
            if (data.isDirect())
                nativeInsertByteBuffer(nativePtr, columnIndex, rowIndex, data);
            else
                throw new RuntimeException("Currently ByteBuffer must be allocateDirect().");   // FIXME: support other than allocateDirect
        }

        */
        
        public void insertBinary(long columnIndex, long rowIndex, byte[] data) {
            if (immutable) throwImmutable();
            if(data != null)
                nativeInsertByteArray(nativePtr, columnIndex, rowIndex, data);
            else
                throw new RuntimeException("byte[] must not be null. Alternatively insert empty array.");
        }
        
        public void insertSubTable(long columnIndex, long rowIndex, Object[][] values) {
            if (immutable) throwImmutable();
            nativeInsertSubTable(nativePtr, columnIndex, rowIndex);
            insertSubtableValues(rowIndex, columnIndex, values);
        }
        
        public void insertDone() {
            if (immutable) throwImmutable();
            nativeInsertDone(nativePtr);
        }
    }


    

    protected native void nativeInsertFloat(long nativeTablePtr, long columnIndex, long rowIndex, float value);

    

    protected native void nativeInsertDouble(long nativeTablePtr, long columnIndex, long rowIndex, double value);

    
    protected native void nativeInsertLong(long nativeTablePtr, long columnIndex, long rowIndex, long value);

    

    protected native void nativeInsertBoolean(long nativeTablePtr, long columnIndex, long rowIndex, boolean value);

    

    protected native void nativeInsertDate(long nativePtr, long columnIndex, long rowIndex, long dateTimeValue);

   
    protected native void nativeInsertString(long nativeTablePtr, long columnIndex, long rowIndex, String value);

   

    protected native void nativeInsertMixed(long nativeTablePtr, long columnIndex, long rowIndex, Mixed mixed);

<<<<<<< HEAD
   

    //protected native void nativeInsertByteBuffer(long nativeTablePtr, long columnIndex, long rowIndex, ByteBuffer data);
=======
    public void insertBinary(long columnIndex, long rowIndex, ByteBuffer data) {
        if (immutable) throwImmutable();
        if (data == null)
            throw new NullPointerException("ByteBuffer is null");
        //System.err.printf("\ninsertBinary(col %d, row %d, ByteBuffer)\n", columnIndex, rowIndex);
        //System.err.println("-- HasArray: " + (data.hasArray() ? "yes":"no") + " len= " + data.array().length);
        if (data.isDirect())
            nativeInsertByteBuffer(nativePtr, columnIndex, rowIndex, data);
        else
            throw new RuntimeException("Currently ByteBuffer must be allocateDirect().");   // FIXME: support other than allocateDirect
    }

    protected native void nativeInsertByteBuffer(long nativeTablePtr, long columnIndex, long rowIndex, ByteBuffer data);

    public void insertBinary(long columnIndex, long rowIndex, byte[] data) {
        if (data == null)
            throw new NullPointerException("Null Array");
        if (immutable) throwImmutable();
        nativeInsertByteArray(nativePtr, columnIndex, rowIndex, data);
    }
>>>>>>> e449e269

    
    protected native void nativeInsertByteArray(long nativePtr, long columnIndex, long rowIndex, byte[] data);

   

    protected native void nativeInsertSubTable(long nativeTablePtr, long columnIndex, long rowIndex);

   

    protected native void nativeInsertDone(long nativeTablePtr);

    //
    // Getters
    //

    public long getLong(long columnIndex, long rowIndex) {
        return nativeGetLong(nativePtr, columnIndex, rowIndex);
    }

    protected native long nativeGetLong(long nativeTablePtr, long columnIndex, long rowIndex);

    public boolean getBoolean(long columnIndex, long rowIndex) {
        return nativeGetBoolean(nativePtr, columnIndex, rowIndex);
    }

    protected native boolean nativeGetBoolean(long nativeTablePtr, long columnIndex, long rowIndex);

    public float getFloat(long columnIndex, long rowIndex) {
        return nativeGetFloat(nativePtr, columnIndex, rowIndex);
    }

    protected native float nativeGetFloat(long nativeTablePtr, long columnIndex, long rowIndex);

    public double getDouble(long columnIndex, long rowIndex) {
        return nativeGetDouble(nativePtr, columnIndex, rowIndex);
    }

    protected native double nativeGetDouble(long nativeTablePtr, long columnIndex, long rowIndex);

    public Date getDate(long columnIndex, long rowIndex) {
        return new Date(nativeGetDateTime(nativePtr, columnIndex, rowIndex)*1000);
    }

    protected native long nativeGetDateTime(long nativeTablePtr, long columnIndex, long rowIndex);

    /**
     * Get the value of a (string )cell.
     *
     * @param columnIndex
     *            0 based index value of the column
     * @param rowIndex
     *            0 based index of the row.
     * @return value of the particular cell
     */
    public String getString(long columnIndex, long rowIndex) {
        return nativeGetString(nativePtr, columnIndex, rowIndex);
    }

    protected native String nativeGetString(long nativePtr, long columnIndex, long rowIndex);

    /**
     * Get the value of a (binary) cell.
     *
     * @param columnIndex
     *            0 based index value of the cell column
     * @param rowIndex
     *            0 based index value of the cell row
     * @return value of the particular cell.
     */
    /*
    public ByteBuffer getBinaryByteBuffer(long columnIndex, long rowIndex) {
        return nativeGetByteBuffer(nativePtr, columnIndex, rowIndex);
    }

    protected native ByteBuffer nativeGetByteBuffer(long nativeTablePtr, long columnIndex, long rowIndex);
    */

    public byte[] getBinaryByteArray(long columnIndex, long rowIndex) {
        return nativeGetByteArray(nativePtr, columnIndex, rowIndex);
    }

    protected native byte[] nativeGetByteArray(long nativePtr, long columnIndex, long rowIndex);

    public Mixed getMixed(long columnIndex, long rowIndex) {
        return nativeGetMixed(nativePtr, columnIndex, rowIndex);
    }

    public ColumnType getMixedType(long columnIndex, long rowIndex)
    {
        return ColumnType.fromNativeValue(nativeGetMixedType(nativePtr, columnIndex, rowIndex));
    }

    protected native int nativeGetMixedType(long nativePtr, long columnIndex, long rowIndex);

    protected native Mixed nativeGetMixed(long nativeTablePtr, long columnIndex, long rowIndex);

    /**
     *
     * Note: The subtable returned will have to be closed again after use.
     * You can let javas garbage collector handle that or better yet call close()
     * after use.
     *
     * @param columnIndex column index of the cell
     * @param rowIndex row index of the cell
     * @return TableBase the subtable at the requested cell
     */
    public Table getSubTable(long columnIndex, long rowIndex) {
        return new Table(this, nativeGetSubTable(nativePtr, columnIndex, rowIndex), immutable);
    }

    protected native long nativeGetSubTable(long nativeTablePtr, long columnIndex, long rowIndex);

    // Below version will allow to getSubTable when number of available rows are not updated yet -
    // which happens before an insertDone().
    private Table getSubTableDuringInsert(long columnIndex, long rowIndex) {
        return new Table(this, nativeGetSubTableDuringInsert(nativePtr, columnIndex, rowIndex), immutable);
    }
    private native long nativeGetSubTableDuringInsert(long nativeTablePtr, long columnIndex, long rowIndex);


    public long getSubTableSize(long columnIndex, long rowIndex) {
        return nativeGetSubTableSize(nativePtr, columnIndex, rowIndex);
    }

    protected native long nativeGetSubTableSize(long nativeTablePtr, long columnIndex, long rowIndex);

    public void clearSubTable(long columnIndex, long rowIndex) {
        if (immutable) throwImmutable();
        nativeClearSubTable(nativePtr, columnIndex, rowIndex);
    }

    protected native void nativeClearSubTable(long nativeTablePtr, long columnIndex, long rowIndex);


    //
    // Setters
    //

    public void setLong(long columnIndex, long rowIndex, long value) {
        if (immutable) throwImmutable();
        nativeSetLong(nativePtr, columnIndex, rowIndex, value);
    }

    protected native void nativeSetLong(long nativeTablePtr, long columnIndex, long rowIndex, long value);

    public void setBoolean(long columnIndex, long rowIndex, boolean value) {
        if (immutable) throwImmutable();
        nativeSetBoolean(nativePtr, columnIndex, rowIndex, value);
    }

    protected native void nativeSetBoolean(long nativeTablePtr, long columnIndex, long rowIndex, boolean value);

    public void setFloat(long columnIndex, long rowIndex, float value) {
        if (immutable) throwImmutable();
        nativeSetFloat(nativePtr, columnIndex, rowIndex, value);
    }

    protected native void nativeSetFloat(long nativeTablePtr, long columnIndex, long rowIndex, float value);

    public void setDouble(long columnIndex, long rowIndex, double value) {
        if (immutable) throwImmutable();
        nativeSetDouble(nativePtr, columnIndex, rowIndex, value);
    }

    protected native void nativeSetDouble(long nativeTablePtr, long columnIndex, long rowIndex, double value);

    public void setDate(long columnIndex, long rowIndex, Date date) {
        if (immutable) throwImmutable();
        nativeSetDate(nativePtr, columnIndex, rowIndex, date.getTime() / 1000);
    }

    protected native void nativeSetDate(long nativeTablePtr, long columnIndex, long rowIndex, long dateTimeValue);

    public void setString(long columnIndex, long rowIndex, String value) {
        if (immutable) throwImmutable();
        nativeSetString(nativePtr, columnIndex, rowIndex, value);
    }

    protected native void nativeSetString(long nativeTablePtr, long columnIndex, long rowIndex, String value);

    /**
     * Sets the value for a (binary) cell.
     *
     * @param columnIndex
     *            column index of the cell
     * @param rowIndex
     *            row index of the cell
     * @param data
     *            the ByteBuffer must be allocated with ByteBuffer.allocateDirect(len)
     */

    /*
    public void setBinaryByteBuffer(long columnIndex, long rowIndex, ByteBuffer data) {
        if (immutable) throwImmutable();
        if (data == null)
            throw new NullPointerException("Null array");
        if (data.isDirect())
            nativeSetByteBuffer(nativePtr, columnIndex, rowIndex, data);
        else
            throw new RuntimeException("Currently ByteBuffer must be allocateDirect()."); // FIXME: support other than allocateDirect
    }

    protected native void nativeSetByteBuffer(long nativeTablePtr, long columnIndex, long rowIndex, ByteBuffer data);
    */


    public void setBinaryByteArray(long columnIndex, long rowIndex, byte[] data) {
        if (immutable) throwImmutable();
        if (data == null)
            throw new NullPointerException("Null Array");
        nativeSetByteArray(nativePtr, columnIndex, rowIndex, data);
    }

    protected native void nativeSetByteArray(long nativePtr, long columnIndex, long rowIndex, byte[] data);

    /**
     * Sets the value for a (mixed typed) cell.
     *
     * @param columnIndex
     *            column index of the cell
     * @param rowIndex
     *            row index of the cell
     * @param data
     */
    public void setMixed(long columnIndex, long rowIndex, Mixed data) {
        if (immutable) throwImmutable();
        if (data == null)
            throw new NullPointerException();
        nativeSetMixed(nativePtr, columnIndex, rowIndex, data);
    }

    protected native void nativeSetMixed(long nativeTablePtr, long columnIndex, long rowIndex, Mixed data);

    /**
     * Add the value for to all cells in the column.
     *
     * @param columnIndex column index of the cell
     * @param value
     */
    //!!!TODO: New. Support in highlevel API
    public void adjust(long columnIndex, long value) {
        if (immutable) throwImmutable();
        nativeAddInt(nativePtr, columnIndex, value);
    }

    protected native void nativeAddInt(long nativeViewPtr, long columnIndex, long value);

    public void setIndex(long columnIndex) {
        if (immutable) throwImmutable();
        if (getColumnType(columnIndex) != ColumnType.STRING)
            throw new IllegalArgumentException("Index is only supported on string columns.");
        nativeSetIndex(nativePtr, columnIndex);
    }

    protected native void nativeSetIndex(long nativePtr, long columnIndex);

    public boolean hasIndex(long columnIndex) {
        return nativeHasIndex(nativePtr, columnIndex);
    }

    protected native boolean nativeHasIndex(long nativePtr, long columnIndex);

    //
    // Aggregate functions
    //

    // Integers
    public long sum(long columnIndex) {
        return nativeSum(nativePtr, columnIndex);
    }

    protected native long nativeSum(long nativePtr, long columnIndex);

    public long maximum(long columnIndex) {
        return nativeMaximum(nativePtr, columnIndex);
    }

    protected native long nativeMaximum(long nativePtr, long columnIndex);

    public long minimum(long columnIndex) {
        return nativeMinimum(nativePtr, columnIndex);
    }

    protected native long nativeMinimum(long nativePtr, long columnnIndex);

    public double average(long columnIndex) {
        return nativeAverage(nativePtr, columnIndex);
    }

    protected native double nativeAverage(long nativePtr, long columnIndex);

    // Floats
    public double sumFloat(long columnIndex) {
        return nativeSumFloat(nativePtr, columnIndex);
    }

    protected native double nativeSumFloat(long nativePtr, long columnIndex);

    public float maximumFloat(long columnIndex) {
        return nativeMaximumFloat(nativePtr, columnIndex);
    }

    protected native float nativeMaximumFloat(long nativePtr, long columnIndex);

    public float minimumFloat(long columnIndex) {
        return nativeMinimumFloat(nativePtr, columnIndex);
    }

    protected native float nativeMinimumFloat(long nativePtr, long columnnIndex);

    public double averageFloat(long columnIndex) {
        return nativeAverageFloat(nativePtr, columnIndex);
    }

    protected native double nativeAverageFloat(long nativePtr, long columnIndex);

    // Doubles
    public double sumDouble(long columnIndex) {
        return nativeSumDouble(nativePtr, columnIndex);
    }

    protected native double nativeSumDouble(long nativePtr, long columnIndex);

    public double maximumDouble(long columnIndex) {
        return nativeMaximumDouble(nativePtr, columnIndex);
    }

    protected native double nativeMaximumDouble(long nativePtr, long columnIndex);

    public double minimumDouble(long columnIndex) {
        return nativeMinimumDouble(nativePtr, columnIndex);
    }

    protected native double nativeMinimumDouble(long nativePtr, long columnnIndex);

    public double averageDouble(long columnIndex) {
        return nativeAverageDouble(nativePtr, columnIndex);
    }

    protected native double nativeAverageDouble(long nativePtr, long columnIndex);


    //
    // Count
    //

    public long count(long columnIndex, long value) {
        return nativeCountLong(nativePtr, columnIndex, value);
    }

    protected native long nativeCountLong(long nativePtr, long columnIndex, long value);

    public long count(long columnIndex, float value) {
        return nativeCountFloat(nativePtr, columnIndex, value);
    }

    protected native long nativeCountFloat(long nativePtr, long columnIndex, float value);

    public long count(long columnIndex, double value) {
        return nativeCountDouble(nativePtr, columnIndex, value);
    }

    protected native long nativeCountDouble(long nativePtr, long columnIndex, double value);

    @Override
    public long count(long columnIndex, String value) {
        return nativeCountString(nativePtr, columnIndex, value);
    }

    protected native long nativeCountString(long nativePtr, long columnIndex, String value);


    //
    // Searching methods.
    //


    public TableQuery where() {
        return new TableQuery(nativeWhere(nativePtr), immutable);
    }

    protected native long nativeWhere(long nativeTablePtr);

    public long findFirstLong(long columnIndex, long value) {
        return nativeFindFirstInt(nativePtr, columnIndex, value);
    }

    protected native long nativeFindFirstInt(long nativeTablePtr, long columnIndex, long value);

    public long findFirstBoolean(long columnIndex, boolean value) {
        return nativeFindFirstBool(nativePtr, columnIndex, value);
    }

    protected native long nativeFindFirstBool(long nativePtr, long columnIndex, boolean value);

    public long findFirstFloat(long columnIndex, float value) {
        return nativeFindFirstFloat(nativePtr, columnIndex, value);
    }

    protected native long nativeFindFirstFloat(long nativePtr, long columnIndex, float value);

    public long findFirstDouble(long columnIndex, double value) {
        return nativeFindFirstDouble(nativePtr, columnIndex, value);
    }

    protected native long nativeFindFirstDouble(long nativePtr, long columnIndex, double value);

    public long findFirstDate(long columnIndex, Date date) {
        return nativeFindFirstDate(nativePtr, columnIndex, date.getTime() / 1000);
    }

    protected native long nativeFindFirstDate(long nativeTablePtr, long columnIndex, long dateTimeValue);

    public long findFirstString(long columnIndex, String value) {
        return nativeFindFirstString(nativePtr, columnIndex, value);
    }

    protected native long nativeFindFirstString(long nativeTablePtr, long columnIndex, String value);

    public TableView findAllLong(long columnIndex, long value) {
        return new TableView(nativeFindAllInt(nativePtr, columnIndex, value), immutable);
    }

    protected native long nativeFindAllInt(long nativePtr, long columnIndex, long value);

    public TableView findAllBoolean(long columnIndex, boolean value) {
        return new TableView(nativeFindAllBool(nativePtr, columnIndex, value), immutable);
    }

    protected native long nativeFindAllBool(long nativePtr, long columnIndex, boolean value);

    public TableView findAllFloat(long columnIndex, float value) {
        return new TableView(nativeFindAllFloat(nativePtr, columnIndex, value), immutable);
    }

    protected native long nativeFindAllFloat(long nativePtr, long columnIndex, float value);

    public TableView findAllDouble(long columnIndex, double value) {
        return new TableView(nativeFindAllDouble(nativePtr, columnIndex, value), immutable);
    }

    protected native long nativeFindAllDouble(long nativePtr, long columnIndex, double value);

    public TableView findAllDate(long columnIndex, Date date) {
        return new TableView(nativeFindAllDate(nativePtr, columnIndex, date.getTime() / 1000), immutable);
    }

    protected native long nativeFindAllDate(long nativePtr, long columnIndex, long dateTimeValue);

    public TableView findAllString(long columnIndex, String value) {
        return new TableView(nativeFindAllString(nativePtr, columnIndex, value), immutable);
    }

    protected native long nativeFindAllString(long nativePtr, long columnIndex, String value);

    /*  // Requires that the first column is a string column with index
    @Override
    public long lookup(String value) {
        if (!this.hasIndex(0) || this.getColumnType(0) != ColumnType.STRING)
            throw new RuntimeException("lookup() requires index on column 0 which must be a String column.");
        return nativeLookup(nativePtr, value);
    }

    protected native long nativeLookup(long nativeTablePtr, String value); */


    // Experimental feature
    public long lowerBoundLong(long columnIndex, long value) {
        return nativeLowerBoundInt(nativePtr, columnIndex, value);
    }
    public long upperBoundLong(long columnIndex, long value) {
        return nativeUpperBoundInt(nativePtr, columnIndex, value);
    }

    protected native long nativeLowerBoundInt(long nativePtr, long columnIndex, long value);
    protected native long nativeUpperBoundInt(long nativePtr, long columnIndex, long value);

    //

    public TableView distinct(long columnIndex) {
        return new TableView(nativeDistinct(nativePtr, columnIndex), immutable);
    }

    protected native long nativeDistinct(long nativePtr, long columnIndex);

    // Optimize
    public void optimize() {
        if (immutable) throwImmutable();
        nativeOptimize(nativePtr);
    }

    protected native void nativeOptimize(long nativeTablePtr);

    public String toJson() {
        return nativeToJson(nativePtr);
    }

    protected native String nativeToJson(long nativeTablePtr);

    public String toString() {
        return nativeToString(nativePtr, INFINITE);
    }

    public String toString(long maxRows) {
        return nativeToString(nativePtr, maxRows);
    }

    protected native String nativeToString(long nativeTablePtr, long maxRows);

    
    public String rowToString(long rowIndex) {
        return nativeRowToString(nativePtr, rowIndex);
    }

    protected native String nativeRowToString(long nativeTablePtr, long rowIndex);

    private void throwImmutable() {
        throw new IllegalStateException("Mutable method call during read transaction.");
    }
}<|MERGE_RESOLUTION|>--- conflicted
+++ resolved
@@ -592,7 +592,7 @@
             if(data != null)
                 nativeInsertByteArray(nativePtr, columnIndex, rowIndex, data);
             else
-                throw new RuntimeException("byte[] must not be null. Alternatively insert empty array.");
+                throw new NullPointerException("byte[] must not be null. Alternatively insert empty array.");
         }
         
         public void insertSubTable(long columnIndex, long rowIndex, Object[][] values) {
@@ -634,32 +634,13 @@
 
     protected native void nativeInsertMixed(long nativeTablePtr, long columnIndex, long rowIndex, Mixed mixed);
 
-<<<<<<< HEAD
-   
-
-    //protected native void nativeInsertByteBuffer(long nativeTablePtr, long columnIndex, long rowIndex, ByteBuffer data);
-=======
-    public void insertBinary(long columnIndex, long rowIndex, ByteBuffer data) {
-        if (immutable) throwImmutable();
-        if (data == null)
-            throw new NullPointerException("ByteBuffer is null");
-        //System.err.printf("\ninsertBinary(col %d, row %d, ByteBuffer)\n", columnIndex, rowIndex);
-        //System.err.println("-- HasArray: " + (data.hasArray() ? "yes":"no") + " len= " + data.array().length);
-        if (data.isDirect())
-            nativeInsertByteBuffer(nativePtr, columnIndex, rowIndex, data);
-        else
-            throw new RuntimeException("Currently ByteBuffer must be allocateDirect().");   // FIXME: support other than allocateDirect
-    }
-
-    protected native void nativeInsertByteBuffer(long nativeTablePtr, long columnIndex, long rowIndex, ByteBuffer data);
-
-    public void insertBinary(long columnIndex, long rowIndex, byte[] data) {
+
+   /* public void insertBinary(long columnIndex, long rowIndex, byte[] data) {
         if (data == null)
             throw new NullPointerException("Null Array");
         if (immutable) throwImmutable();
         nativeInsertByteArray(nativePtr, columnIndex, rowIndex, data);
-    }
->>>>>>> e449e269
+    }*/
 
     
     protected native void nativeInsertByteArray(long nativePtr, long columnIndex, long rowIndex, byte[] data);
