--- conflicted
+++ resolved
@@ -1,10 +1,3 @@
-<<<<<<< HEAD
-## 5.1.1 (YYYY-MM-DD)
-
-### Enhancements
-
-* Improved speed and allocations when parsing field descriptions in queries (#5547).
-=======
 ## 6.0.0 (YYYY-MM-DD)
 
 ### Breaking Changes
@@ -12,7 +5,13 @@
 * [ObjectServer] Partial sync is now the default mode of synchronization. `SyncConfiguration.Builder.partialRealm()` has been replaced by `SyncConfiguration.Builder.fullSynchronization()`.
 * [ObjectServer] `SyncConfiguration.isPartialRealm()` has been replaced by `SyncConfiguration.isFullySynchronizedRealm()`.
 
->>>>>>> 7313724a
+
+## 5.1.1 (YYYY-MM-DD)
+
+### Enhancements
+
+* Improved speed and allocations when parsing field descriptions in queries (#5547).
+
 
 ## 5.1.0 (2018-04-25)
 
