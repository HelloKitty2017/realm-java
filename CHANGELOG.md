## 0.88.0
* BREAKING CHANGE: DynamicRealm.executeTransaction() now directly throws any RuntimeException instead of wrapping it in a RealmException (#1682).
* BREAKING CHANGE: DynamicRealm.executeTransaction() now throws IllegalArgumentException instead of silently accepting a null Transaction object.
* BREAKING CHANGE: String setters now throw IllegalArgumentException instead of RealmError for invalid surrogates.
* BREAKING CHANGE: DynamicRealm.distinct()/distinctAsync() and Realm.distinct()/distinctAsync() now throw IllegalArgumentException instead of UnsupportedOperationException for invalid type or unindexed field.
* BREAKING CHANGE: All thread local change listeners are now delayed until the next Looper event instead of being triggered when committing.
* Deprecated methods: Realm.getInstance(Context). Use Realm.getInstance(RealmConfiguration) or Realm.getDefaultInstance() instead.
* Fixed an error occurring during test and connectedCheck of unit test example (#1934).
* Fixed bug in jsonExample (#2092).
* Fixed bug when multiple calls of RealmResults.distinct() causes to return wrong results (#2198).
* Added RealmQuery.isNotEmpty() (#2025). (Thank you @stk1m1)
* Added Realm.clear() and RealmList.removeAllFromRealm() (#1560).
* Added RealmQuery.distinct() and RealmResults.distinct() (#1568).
* Added RealmQuery.distinctAsync() and RealmResults.distinctAsync() (#2118).
* Improved .so loading by using [ReLinker](https://github.com/KeepSafe/ReLinker).
* Improved performance of RealmList#contains() (#897).
* RealmResults.size() now returns Integer.MAX_VALUE when actual size is greater than Integer.MAX_VALUE (#2129).
* Removed allowBackup from AndroidManifest (#2307).

## 0.87.5
<<<<<<< HEAD
* Updated Realm Core to 0.96.1.
  - IllegalStateException won't be thrown anymore in RealmResults.where() if the RealmList which the RealmResults is created on has been deleted. Instead, the RealmResults will be treated as empty forever.
=======
 * Updated Realm Core to 0.96.2
   - IllegalStateException won't be thrown anymore in RealmResults.where() if the RealmList which the RealmResults is created on has been deleted. Instead, the RealmResults will be treated as empty forever.
>>>>>>> cfa2698d

## 0.87.4
* Updated Realm Core to 0.96.0.
  - Fixed bug causing BadVersionException or crashing core when running async queries.

## 0.87.3
* IllegalArgumentException is now properly thrown when calling Realm.copyFromRealm() with a DynamicRealmObject (#2058).
* Fixed a message in IllegalArgumentException thrown by the accessors of DynamicRealmObject (#2141).
* Fixed RealmList not returning DynamicRealmObjects of the correct underlying type (#2143).
* Fixed potential crash when rolling back removal of classes that reference each other (#1829).
* Updated Realm Core to 0.95.8.
  - Fixed a bug where undetected deleted object might lead to seg. fault (#1945).
  - Better performance when deleting objects (#2015).

## 0.87.2
* Removed explicit GC call when committing a transaction (#1925).
* Fixed a bug when RealmObjectSchema.addField() was called with the PRIMARY_KEY modifier, the field was not set as a required field (#2001).
* Fixed a bug which could throw a ConcurrentModificationException in RealmObject's or RealmResults' change listener (#1970).
* Fixed RealmList.set() so it now correctly returns the old element instead of the new (#2044).
* Fixed the deployment of source and javadoc jars (#1971).

## 0.87.1
* Upgraded to NDK R10e. Using gcc 4.9 for all architectures.
* Updated Realm Core to 0.95.6
  - Fixed a bug where an async query can be copied incomplete in rare cases (#1717).
* Fixed potential memory leak when using async query.
* Added a check to prevent removing a RealmChangeListener from a non-Looper thread (#1962). (Thank you @hohnamkung)

## 0.87.0
* Added Realm.asObservable(), RealmResults.asObservable(), RealmObject.asObservable(), DynamicRealm.asObservable() and DynamicRealmObject.asObservable().
* Added RealmConfiguration.Builder.rxFactory() and RxObservableFactory for custom RxJava observable factory classes.
* Added Realm.copyFromRealm() for creating detached copies of Realm objects (#931).
* Added RealmObjectSchema.getFieldType() (#1883).
* Added unitTestExample to showcase unit and instrumentation tests. Examples include jUnit3, jUnit4, Espresso, Robolectric, and MPowermock usage with Realm (#1440).
* Added support for ISO8601 based dates for JSON import. If JSON dates are invalid a RealmException will be thrown (#1213).
* Added APK splits to gridViewExample (#1834).

## 0.86.1
* Improved the performance of removing objects (RealmResults.clear() and RealmResults.remove()).
* Updated Realm Core to 0.95.5.
* Updated ProGuard configuration (#1904).
* Fixed a bug where RealmQuery.findFirst() returned a wrong result if the RealmQuery had been created from a RealmResults.where() (#1905).
* Fixed a bug causing DynamicRealmObject.getObject()/setObject() to use the wrong class (#1912).
* Fixed a bug which could cause a crash when closing Realm instances in change listeners (#1900).
* Fixed a crash occurring during update of multiple async queries (#1895).
* Fixed listeners not triggered for RealmObject & RealmResults created using copy or create methods (#1884).
* Fixed RealmChangeListener never called inside RealmResults (#1894).
* Fixed crash when calling clear on a RealmList (#1886).

## 0.86.0
* BREAKING CHANGE: The Migration API has been replaced with a new API.
* BREAKING CHANGE: RealmResults.SORT_ORDER_ASCENDING and RealmResults.SORT_ORDER_DESCENDING constants have been replaced by Sort.ASCENDING and Sort.DESCENDING enums.
* BREAKING CHANGE: RealmQuery.CASE_SENSITIVE and RealmQuery.CASE_INSENSITIVE constants have been replaced by Case.SENSITIVE and Case.INSENSITIVE enums.
* BREAKING CHANGE: Realm.addChangeListener, RealmObject.addChangeListener and RealmResults.addChangeListener hold a strong reference to the listener, you should unregister the listener to avoid memory leaks.
* BREAKING CHANGE: Removed deprecated methods RealmQuery.minimum{Int,Float,Double}, RealmQuery.maximum{Int,Float,Double}, RealmQuery.sum{Int,Float,Double} and RealmQuery.average{Int,Float,Double}. Use RealmQuery.min(), RealmQuery.max(), RealmQuery.sum() and RealmQuery.average() instead.
* BREAKING CHANGE: Removed RealmConfiguration.getSchemaMediator() which is public by mistake. And RealmConfiguration.getRealmObjectClasses() is added as an alternative in order to obtain the set of model classes (#1797).
* BREAKING CHANGE: Realm.addChangeListener, RealmObject.addChangeListener and RealmResults.addChangeListener will throw an IllegalStateException when invoked on a non-Looper thread. This is to prevent registering listeners that will not be invoked.
* BREAKING CHANGE: trying to access a property on an unloaded RealmObject obtained asynchronously will throw an IllegalStateException
* Added new Dynamic API using DynamicRealm and DynamicRealmObject.
* Added Realm.getSchema() and DynamicRealm.getSchema().
* Realm.createOrUpdateObjectFromJson() now works correctly if the RealmObject class contains a primary key (#1777).
* Realm.compactRealm() doesn't throw an exception if the Realm file is opened. It just returns false instead.
* Updated Realm Core to 0.95.3.
  - Fixed a bug where RealmQuery.average(String) returned a wrong value for a nullable Long/Integer/Short/Byte field (#1803).
  - Fixed a bug where RealmQuery.average(String) wrongly counted the null value for average calculation (#1854).

## 0.85.1
* Fixed a bug which could corrupt primary key information when updating from a Realm version <= 0.84.1 (#1775).

## 0.85.0
* BREAKING CHANGE: Removed RealmEncryptionNotSupportedException since the encryption implementation changed in Realm's underlying storage engine. Encryption is now supported on all devices.
* BREAKING CHANGE: Realm.executeTransaction() now directly throws any RuntimeException instead of wrapping it in a RealmException (#1682).
* BREAKING CHANGE: RealmQuery.isNull() and RealmQuery.isNotNull() now throw IllegalArgumentException instead of RealmError if the fieldname is a linked field and the last element is a link (#1693).
* Added Realm.isEmpty().
* Setters in managed object for RealmObject and RealmList now throw IllegalArgumentException if the value contains an invalid (standalone, removed, closed, from different Realm) object (#1749).
* Attempting to refresh a Realm while a transaction is in process will now throw an IllegalStateException (#1712).
* The Realm AAR now also contains the ProGuard configuration (#1767). (Thank you @skyisle)
* Updated Realm Core to 0.95.
  - Removed reliance on POSIX signals when using encryption.

## 0.84.2
* Fixed a bug making it impossible to convert a field to become required during a migration (#1695).
* Fixed a bug making it impossible to read Realms created using primary keys and created by iOS (#1703).
* Fixed some memory leaks when an Exception is thrown (#1730).
* Fixed a memory leak when using relationships (#1285).
* Fixed a bug causing cached column indices to be cleared too soon (#1732).

## 0.84.1
* Updated Realm Core to 0.94.4.
  - Fixed a bug that could cause a crash when running the same query multiple times.
* Updated ProGuard configuration. See [documentation](https://realm.io/docs/java/latest/#proguard) for more details.
* Updated Kotlin example to use 1.0.0-beta.
* Fixed warnings reported by "lint -Xlint:all" (#1644).
* Fixed a bug where simultaneous opening and closing a Realm from different threads might result in a NullPointerException (#1646).
* Fixed a bug which made it possible to externally modify the encryption key in a RealmConfiguration (#1678).

## 0.84.0
* Added support for async queries and transactions.
* Added support for parsing JSON Dates with timezone information. (Thank you @LateralKevin)
* Added RealmQuery.isEmpty().
* Added Realm.isClosed() method.
* Added Realm.distinct() method.
* Added RealmQuery.isValid(), RealmResults.isValid() and RealmList.isValid(). Each method checks whether the instance is still valid to use or not(for example, the Realm has been closed or any parent object has been removed).
* Added Realm.isInTransaction() method.
* Updated Realm Core to version 0.94.3.
  - Fallback for mremap() now work correctly on BlackBerry devices.
* Following methods in managed RealmList now throw IllegalStateException instead of native crash when RealmList.isValid() returns false: add(int,RealmObject), add(RealmObject)
* Following methods in managed RealmList now throw IllegalStateException instead of ArrayIndexOutOfBoundsException when RealmList.isValid() returns false: set(int,RealmObject), move(int,int), remove(int), get(int)
* Following methods in managed RealmList now throw IllegalStateException instead of returning 0/null when RealmList.isValid() returns false: clear(), removeAll(Collection), remove(RealmObject), first(), last(), size(), where()
* RealmPrimaryKeyConstraintException is now thrown instead of RealmException if two objects with same primary key are inserted.
* IllegalStateException is now thrown when calling Realm's clear(), RealmResults's remove(), removeLast(), clear() or RealmObject's removeFromRealm() from an incorrect thread.
* Fixed a bug affecting RealmConfiguration.equals().
* Fixed a bug in RealmQuery.isNotNull() which produced wrong results for binary data.
* Fixed a bug in RealmQuery.isNull() and RealmQuery.isNotNull() which validated the query prematurely.
* Fixed a bug where closed Realms were trying to refresh themselves resulting in a NullPointerException.
* Fixed a bug that made it possible to migrate open Realms, which could cause undefined behavior when querying, reading or writing data.
* Fixed a bug causing column indices to be wrong for some edge cases. See #1611 for details.

## 0.83.1
* Updated Realm Core to version 0.94.1.
  - Fixed a bug when using Realm.compactRealm() which could make it impossible to open the Realm file again.
  - Fixed a bug, so isNull link queries now always return true if any part is null.

## 0.83
* BREAKING CHANGE: Database file format update. The Realm file created by this version cannot be used by previous versions of Realm.
* BREAKING CHANGE: Removed deprecated methods and constructors from the Realm class.
* BREAKING CHANGE: Introduced boxed types Boolean, Byte, Short, Integer, Long, Float and Double. Added null support. Introduced annotation @Required to indicate a field is not nullable. String, Date and byte[] became nullable by default which means a RealmMigrationNeededException will be thrown if an previous version of a Realm file is opened.
* Deprecated methods: RealmQuery.minimum{Int,Float,Double}, RealmQuery.maximum{Int,Float,Double}. Use RealmQuery.min() and RealmQuery.max() instead.
* Added support for x86_64.
* Fixed an issue where opening the same Realm file on two Looper threads could potentially lead to an IllegalStateException being thrown.
* Fixed an issue preventing the call of listeners on refresh().
* Opening a Realm file from one thread will no longer be blocked by a transaction from another thread.
* Range restrictions of Date fields have been removed. Date fields now accepts any value. Milliseconds are still removed.

## 0.82.2
* Fixed a bug which might cause failure when loading the native library.
* Fixed a bug which might trigger a timeout in Context.finalize().
* Fixed a bug which might cause RealmObject.isValid() to throw an exception if the object is deleted.
* Updated Realm core to version 0.89.9
  - Fixed a potential stack overflow issue which might cause a crash when encryption was used.
  - Embedded crypto functions into Realm dynamic lib to avoid random issues on some devices.
  - Throw RealmEncryptionNotSupportedException if the device doesn't support Realm encryption. At least one device type (HTC One X) contains system bugs that prevents Realm's encryption from functioning properly. This is now detected, and an exception is thrown when trying to open/create an encrypted Realm file. It's up to the application to catch this and decide if it's OK to proceed without encryption instead.

## 0.82.1
* Fixed a bug where using the wrong encryption key first caused the right key to be seen as invalid.
* Fixed a bug where String fields were ignored when updating objects from JSON with null values.
* Fixed a bug when calling System.exit(0), the process might hang.

## 0.82
* BREAKING CHANGE: Fields with annotation @PrimaryKey are indexed automatically now. Older schemas require a migration.
* RealmConfiguration.setModules() now accept ignore null values which Realm.getDefaultModule() might return.
* Trying to access a deleted Realm object throw throws a proper IllegalStateException.
* Added in-memory Realm support.
* Closing realm on another thread different from where it was created now throws an exception.
* Realm will now throw a RealmError when Realm's underlying storage engine encounters an unrecoverable error.
* @Index annotation can also be applied to byte/short/int/long/boolean/Date now.
* Fixed a bug where RealmQuery objects are prematurely garbage collected.
* Removed RealmQuery.between() for link queries.

## 0.81.1
* Fixed memory leak causing Realm to never release Realm objects.

## 0.81
* Introduced RealmModules for working with custom schemas in libraries and apps.
* Introduced Realm.getDefaultInstance(), Realm.setDefaultInstance(RealmConfiguration) and Realm.getInstance(RealmConfiguration).
* Deprecated most constructors. They have been been replaced by Realm.getInstance(RealmConfiguration) and Realm.getDefaultInstance().
* Deprecated Realm.migrateRealmAtPath(). It has been replaced by Realm.migrateRealm(RealmConfiguration).
* Deprecated Realm.deleteFile(). It has been replaced by Realm.deleteRealm(RealmConfiguration).
* Deprecated Realm.compactFile(). It has been replaced by Realm.compactRealm(RealmConfiguration).
* RealmList.add(), RealmList.addAt() and RealmList.set() now copy standalone objects transparently into Realm.
* Realm now works with Kotlin (M12+). (Thank you @cypressious)
* Fixed a performance regression introduced in 0.80.3 occurring during the validation of the Realm schema.
* Added a check to give a better error message when null is used as value for a primary key.
* Fixed unchecked cast warnings when building with Realm.
* Cleaned up examples (remove old test project).
* Added checking for missing generic type in RealmList fields in annotation processor.

## 0.80.3
* Calling Realm.copyToRealmOrUpdate() with an object with a null primary key now throws a proper exception.
* Fixed a bug making it impossible to open Realms created by Realm-Cocoa if a model had a primary key defined.
* Trying to using Realm.copyToRealmOrUpdate() with an object with a null primary key now throws a proper exception.
* RealmChangedListener now also gets called on the same thread that did the commit.
* Fixed bug where Realm.createOrUpdateWithJson() reset Date and Binary data to default values if not found in the JSON output.
* Fixed a memory leak when using RealmBaseAdapter.
* RealmBaseAdapter now allow RealmResults to be null. (Thanks @zaki50)
* Fixed a bug where a change to a model class (RealmList<A> to RealmList<B>) would not throw a RealmMigrationNeededException.
* Fixed a bug where setting multiple RealmLists didn't remove the previously added objects.
* Solved ConcurrentModificationException thrown when addChangeListener/removeChangeListener got called in the onChange. (Thanks @beeender)
* Fixed duplicated listeners in the same realm instance. Trying to add duplicated listeners is ignored now. (Thanks @beeender)

## 0.80.2
* Trying to use Realm.copyToRealmOrUpdate() with an object with a null primary key now throws a proper exception.
* RealmMigrationNeedException can now return the path to the Realm that needs to be migrated.
* Fixed bug where creating a Realm instance with a hashcode collision no longer returned the wrong Realm instance.
* Updated Realm Core to version 0.89.2
  - fixed bug causing a crash when opening an encrypted Realm file on ARM64 devices.

## 0.80.1
* Realm.createOrUpdateWithJson() no longer resets fields to their default value if they are not found in the JSON input.
* Realm.compactRealmFile() now uses Realm Core's compact() method which is more failure resilient.
* Realm.copyToRealm() now correctly handles referenced child objects that are already in the Realm.
* The ARM64 binary is now properly a part of the Eclipse distribution package.
* A RealmMigrationExceptionNeeded is now properly thrown if @Index and @PrimaryKey are not set correctly during a migration.
* Fixed bug causing Realms to be cached even though they failed to open correctly.
* Added Realm.deleteRealmFile(File) method.
* Fixed bug causing queries to fail if multiple Realms has different field ordering.
* Fixed bug when using Realm.copyToRealm() with a primary key could crash if default value was already used in the Realm.
* Updated Realm Core to version 0.89.0
  - Improved performance for sorting RealmResults.
  - Improved performance for refreshing a Realm after inserting or modifying strings or binary data.
  - Fixed bug causing incorrect result when querying indexed fields.
  - Fixed bug causing corruption of string index when deleting an object where there are duplicate values for the indexed field.
  - Fixed bug causing a crash after compacting the Realm file.
* Added RealmQuery.isNull() and RealmQuery.isNotNull() for querying relationships.
* Fixed a potential NPE in the RealmList constructor.

## 0.80
* Queries on relationships can be case sensitive.
* Fixed bug when importing JSONObjects containing NULL values.
* Fixed crash when trying to remove last element of a RealmList.
* Fixed bug crashing annotation processor when using "name" in model classes for RealmObject references
* Fixed problem occurring when opening an encrypted Realm with two different instances of the same key.
* Version checker no longer reports that updates are available when latest version is used.
* Added support for static fields in RealmObjects.
* Realm.writeEncryptedCopyTo() has been reenabled.

## 0.79.1
* copyToRealm() no longer crashes on cyclic data structures.
* Fixed potential crash when using copyToRealmOrUpdate with an object graph containing a mix of elements with and without primary keys.

## 0.79
* Added support for ARM64.
* Added RealmQuery.not() to negate a query condition.
* Added copyToRealmOrUpdate() and createOrUpdateFromJson() methods, that works for models with primary keys.
* Made the native libraries much smaller. Arm went from 1.8MB to 800KB.
* Better error reporting when trying to create or open a Realm file fails.
* Improved error reporting in case of missing accessors in model classes.
* Re-enabled RealmResults.remove(index) and RealmResults.removeLast().
* Primary keys are now supported through the @PrimaryKey annotation.
* Fixed error when instantiating a Realm with the wrong key.
* Throw an exception if deleteRealmFile() is called when there is an open instance of the Realm.
* Made migrations and compression methods synchronised.
* Removed methods deprecated in 0.76. Now Realm.allObjectsSorted() and RealmQuery.findAllSorted() need to be used instead.
* Reimplemented Realm.allObjectSorted() for better performance.

## 0.78
* Added proper support for encryption. Encryption support is now included by default. Keys are now 64 bytes long.
* Added support to write an encrypted copy of a Realm.
* Realm no longer incorrectly warns that an instance has been closed too many times.
* Realm now shows a log warning if an instance is being finalized without being closed.
* Fixed bug causing Realms to be cached during a RealmMigration resulting in invalid realms being returned from Realm.getInstance().
* Updated core to 0.88.

## 0.77
* Added Realm.allObjectsSorted() and RealmQuery.findAllSorted() and extending RealmResults.sort() for multi-field sorting.
* Added more logging capabilities at the JNI level.
* Added proper encryption support. NOTE: The key has been increased from 32 bytes to 64 bytes (see example).
* Added support for standalone objects and custom constructors.
* Added more precise imports in proxy classes to avoid ambiguous references.
* Added support for executing a transaction with a closure using Realm.executeTransaction().
* Added RealmObject.isValid() to test if an object is still accessible.
* RealmResults.sort() now has better error reporting.
* Fixed bug when doing queries on the elements of a RealmList, ie. like Realm.where(Foo.class).getBars().where().equalTo("name").
* Fixed bug causing refresh() to be called on background threads with closed Realms.
* Fixed bug where calling Realm.close() too many times could result in Realm not getting closed at all. This now triggers a log warning.
* Throw NoSuchMethodError when RealmResults.indexOf() is called, since it's not implemented yet.
* Improved handling of empty model classes in the annotation processor
* Removed deprecated static constructors.
* Introduced new static constructors based on File instead of Context, allowing to save Realm files in custom locations.
* RealmList.remove() now properly returns the removed object.
* Calling realm.close() no longer prevent updates to other open realm instances on the same thread.

## 0.76.0
* RealmObjects can now be imported using JSON.
* Gradle wrapper updated to support Android Studio 1.0.
* Fixed bug in RealmObject.equals() so it now correctly compares two objects from the same Realm.
* Fixed bug in Realm crashing for receiving notifications after close().
* Realm class is now marked as final.
* Replaced concurrency example with a better thread example.
* Allowed to add/remove RealmChangeListeners in RealmChangeListeners.
* Upgraded to core 0.87.0 (encryption support, API changes).
* Close the Realm instance after migrations.
* Added a check to deny the writing of objects outside of a transaction.

## 0.75.1 (03 December 2014)
* Changed sort to be an in-place method.
* Renamed SORT_ORDER_DECENDING to SORT_ORDER_DESCENDING.
* Added sorting functionality to allObjects() and findAll().
* Fixed bug when querying a date column with equalTo(), it would act as lessThan()

## 0.75.0 (28 Nov 2014)
* Realm now implements Closeable, allowing better cleanup of native resources.
* Added writeCopyTo() and compactRealmFile() to write and compact a Realm to a new file.
* RealmObject.toString(), equals() and hashCode() now support models with cyclic references.
* RealmResults.iterator() and listIterator() now correctly iterates the results when using remove().
* Bug fixed in Exception text when field names was not matching the database.
* Bug fixed so Realm no longer throws an Exception when removing the last object.
* Bug fixed in RealmResults which prevented sub-querying.
* The Date type does not support millisecond resolution, and dates before 1901-12-13 and dates after 2038-01-19 are not supported on 32 bit systems.
* Fixed bug so Realm no longer throws an Exception when removing the last object.
* Fixed bug in RealmResults which prevented sub-querying.

## 0.74.0 (19 Nov 2014)
* Added support for more field/accessors naming conventions.
* Added case sensitive versions of string comparison operators equalTo and notEqualTo.
* Added where() to RealmList to initiate queries.
* Added verification of fields names in queries with links.
* Added exception for queries with invalid field name.
* Allow static methods in model classes.
* An exception will now be thrown if you try to move Realm, RealmResults or RealmObject between threads.
* Fixed a bug in the calculation of the maximum of date field in a RealmResults.
* Updated core to 0.86.0, fixing a bug in cancelling an empty transaction, and major query speedups with floats/doubles.
* Consistent handling of UTF-8 strings.
* removeFromRealm() now calls moveLastOver() which is faster and more reliable when deleting multiple objects.

## 0.73.1 (05 Nov 2014)
* Fixed a bug that would send infinite notifications in some instances.

## 0.73.0 (04 Nov 2014)
* Fixed a bug not allowing queries with more than 1024 conditions.
* Rewritten the notification system. The API did not change but it's now much more reliable.
* Added support for switching auto-refresh on and off (Realm.setAutoRefresh).
* Added RealmBaseAdapter and an example using it.
* Added deleteFromRealm() method to RealmObject.

## 0.72.0 (27 Oct 2014)
* Extended sorting support to more types: boolean, byte, short, int, long, float, double, Date, and String fields are now supported.
* Better support for Java 7 and 8 in the annotations processor.
* Better support for the Eclipse annotations processor.
* Added Eclipse support to the distribution folder.
* Added Realm.cancelTransaction() to cancel/abort/rollback a transaction.
* Added support for link queries in the form realm.where(Owner.class).equalTo("cat.age", 12).findAll().
* Faster implementation of RealmQuery.findFirst().
* Upgraded core to 0.85.1 (deep copying of strings in queries; preparation for link queries).

## 0.71.0 (07 Oct 2014)
* Simplified the release artifact to a single Jar file.
* Added support for Eclipse.
* Added support for deploying to Maven.
* Throw exception if nested transactions are used (it's not allowed).
* Javadoc updated.
* Fixed [bug in RealmResults](https://github.com/realm/realm-java/issues/453).
* New annotation @Index to add search index to a field (currently only supporting String fields).
* Made the annotations processor more verbose and strict.
* Added RealmQuery.count() method.
* Added a new example about concurrency.
* Upgraded to core 0.84.0.

## 0.70.1 (30 Sep 2014)
* Enabled unit testing for the realm project.
* Fixed handling of camel-cased field names.

## 0.70.0 (29 Sep 2014)
* This is the first public beta release.<|MERGE_RESOLUTION|>--- conflicted
+++ resolved
@@ -18,13 +18,8 @@
 * Removed allowBackup from AndroidManifest (#2307).
 
 ## 0.87.5
-<<<<<<< HEAD
-* Updated Realm Core to 0.96.1.
+* Updated Realm Core to 0.96.2.
   - IllegalStateException won't be thrown anymore in RealmResults.where() if the RealmList which the RealmResults is created on has been deleted. Instead, the RealmResults will be treated as empty forever.
-=======
- * Updated Realm Core to 0.96.2
-   - IllegalStateException won't be thrown anymore in RealmResults.where() if the RealmList which the RealmResults is created on has been deleted. Instead, the RealmResults will be treated as empty forever.
->>>>>>> cfa2698d
 
 ## 0.87.4
 * Updated Realm Core to 0.96.0.
