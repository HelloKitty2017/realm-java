--- conflicted
+++ resolved
@@ -5,11 +5,7 @@
         mavenCentral()
     }
     dependencies {
-<<<<<<< HEAD
-        classpath 'com.android.tools.build:gradle:0.12.1'
-=======
         classpath 'com.android.tools.build:gradle:0.12.2'
->>>>>>> cc568c1d
     }
 }
 
