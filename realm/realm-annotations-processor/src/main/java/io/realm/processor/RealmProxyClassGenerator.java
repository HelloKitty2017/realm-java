--- conflicted
+++ resolved
@@ -742,34 +742,19 @@
                 case NOTYPE: {
                     // Perhaps this should fail quickly?
                     break;
-<<<<<<< HEAD
-
-                case OBJECT:
-                    String fieldTypeSimpleName = Utils.getFieldTypeSimpleName(field);
-                    writer.emitStatement("builder.addPersistedLinkProperty(\"%s\", RealmFieldType.OBJECT, \"%s\", %s)",
-                            fieldName, fieldTypeSimpleName, metadata.isStrongReference(field));
-                    break;
-
-                case LIST:
-                    // only for model list.
-                    String genericTypeSimpleName = Utils.getGenericTypeSimpleName(field);
-                    writer.emitStatement("builder.addPersistedLinkProperty(\"%s\", RealmFieldType.LIST, \"%s\", %s)",
-                            fieldName, genericTypeSimpleName, metadata.isStrongReference(field));
-=======
                 }
                 case OBJECT: {
                     String fieldTypeQualifiedName = Utils.getFieldTypeQualifiedName(field);
                     String internalClassName = Utils.getReferencedTypeInternalClassNameStatement(fieldTypeQualifiedName, classCollection);
-                    writer.emitStatement("builder.addPersistedLinkProperty(\"%s\", RealmFieldType.OBJECT, %s)",
-                            fieldName, internalClassName);
+                    writer.emitStatement("builder.addPersistedLinkProperty(\"%s\", RealmFieldType.OBJECT, %s, %s)",
+                            fieldName, internalClassName, metadata.isStrongReference(field));
                     break;
                 }
                 case LIST: {
                     String genericTypeQualifiedName = Utils.getGenericTypeQualifiedName(field);
                     String internalClassName = Utils.getReferencedTypeInternalClassNameStatement(genericTypeQualifiedName, classCollection);
-                    writer.emitStatement("builder.addPersistedLinkProperty(\"%s\", RealmFieldType.LIST, %s)",
-                            fieldName, internalClassName);
->>>>>>> 3529e041
+                    writer.emitStatement("builder.addPersistedLinkProperty(\"%s\", RealmFieldType.LIST, %s, %s)",
+                            fieldName, internalClassName, metadata.isStrongReference(field));
                     break;
                 }
                 case INTEGER_LIST:
