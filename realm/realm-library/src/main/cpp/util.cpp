/*
 * Copyright 2014 Realm Inc.
 *
 * Licensed under the Apache License, Version 2.0 (the "License");
 * you may not use this file except in compliance with the License.
 * You may obtain a copy of the License at
 *
 * http://www.apache.org/licenses/LICENSE-2.0
 *
 * Unless required by applicable law or agreed to in writing, software
 * distributed under the License is distributed on an "AS IS" BASIS,
 * WITHOUT WARRANTIES OR CONDITIONS OF ANY KIND, either express or implied.
 * See the License for the specific language governing permissions and
 * limitations under the License.
 */

#include <algorithm>
#include <stdexcept>

#include <realm/util/assert.hpp>
#include <realm/util/file.hpp>
#include <realm/unicode.hpp>
#include <jni_util/java_method.hpp>
#include "utf8.hpp"

#include "util.hpp"
#include "io_realm_internal_Util.h"
#include "io_realm_internal_OsSharedRealm.h"
#include "shared_realm.hpp"
#include "results.hpp"
#include "list.hpp"
#include "java_exception_def.hpp"
<<<<<<< HEAD
#include "java_object_accessor.hpp"
#include "object.hpp"
=======
#if REALM_ENABLE_SYNC
#include "sync/partial_sync.hpp"
#endif
>>>>>>> 1c71cac7

#include "jni_util/java_exception_thrower.hpp"



using namespace std;
using namespace realm;
using namespace realm::util;
using namespace realm::jni_util;
using namespace realm::_impl;

void ThrowRealmFileException(JNIEnv* env, const std::string& message, realm::RealmFileException::Kind kind, const std::string& path = "");

void ConvertException(JNIEnv* env, const char* file, int line)
{
    ostringstream ss;
    try {
        throw;
    }
    catch (JavaExceptionThrower& e) {
        e.throw_java_exception(env);
    }
    catch (std::bad_alloc& e) {
        ss << e.what() << " in " << file << " line " << line;
        ThrowException(env, OutOfMemory, ss.str());
    }
    catch (CrossTableLinkTarget& e) {
        ss << e.what() << " in " << file << " line " << line;
        ThrowException(env, IllegalState, ss.str());
    }
    catch (SharedGroup::BadVersion& e) {
        ss << e.what() << " in " << file << " line " << line;
        ThrowException(env, BadVersion, ss.str());
    }
    catch (std::invalid_argument& e) {
        ss << e.what() << " in " << file << " line " << line;
        ThrowException(env, IllegalArgument, ss.str());
    }
    catch (RealmFileException& e) {
        ss << e.what() << " (" << e.underlying() << ") (" << e.path() << ") in " << file << " line " << line;
        ThrowRealmFileException(env, ss.str(), e.kind(), e.path());
    }
    catch (File::AccessError& e) {
        ss << e.what() << " (" << e.get_path() << ") in " << file << " line " << line;
        ThrowException(env, FatalError, ss.str());
    }
    catch (InvalidTransactionException& e) {
        ss << e.what() << " in " << file << " line " << line;
        ThrowException(env, IllegalState, ss.str());
    }
    catch (InvalidEncryptionKeyException& e) {
        ss << e.what() << " in " << file << " line " << line;
        ThrowException(env, IllegalArgument, ss.str());
    }
    catch (Results::OutOfBoundsIndexException& e) {
        ss << "Out of range  in " << file << " line " << line << "(requested: " << e.requested
           << " valid: " << e.valid_count << ")";
        ThrowException(env, IndexOutOfBounds, ss.str());
    }
    catch (Results::IncorrectTableException& e) {
        ss << "Incorrect class in " << file << " line " << line << "(actual: " << e.actual
           << " expected: " << e.expected << ")";
        ThrowException(env, IllegalArgument, ss.str());
    }
    catch (Results::UnsupportedColumnTypeException& e) {
        ss << "Unsupported type in " << file << " line " << line << "(field name: " << e.column_name << ")";
        ThrowException(env, IllegalArgument, ss.str());
    }
    catch (Results::InvalidatedException& e) {
        ss << e.what() << " in " << file << " line " << line;
        ThrowException(env, IllegalState, ss.str());
    }
    catch (List::OutOfBoundsIndexException& e) {
        ss << "Out of range  in " << file << " line " << line << "(requested: " << e.requested
           << " valid: " << e.valid_count << ")";
        ThrowException(env, IndexOutOfBounds, ss.str());
    }
    catch (IncorrectThreadException& e) {
        ss << e.what() << " in " << file << " line " << line;
        ThrowException(env, IllegalState, ss.str());
    }
    catch (realm::LogicError e) {
        ExceptionKind kind;
        if (e.kind() == LogicError::string_too_big || e.kind() == LogicError::binary_too_big ||
            e.kind() == LogicError::column_not_nullable) {
            kind = IllegalArgument;
        }
        else {
            kind = IllegalState;
        }
        ThrowException(env, kind, e.what());
    }
<<<<<<< HEAD
    catch(realm::MissingPropertyValueException e) {
        ThrowException(env, IllegalArgument, e.what());
    }
    catch(realm::RequiredFieldValueNotProvidedException e) {
        ThrowException(env, IllegalArgument, e.what());
    }
=======
#if REALM_ENABLE_SYNC
    catch (partial_sync::InvalidRealmStateException& e) {
        ThrowException(env, IllegalState, e.what());
    }
    catch (partial_sync::ExistingSubscriptionException& e) {
        ThrowException(env, IllegalArgument, e.what());
    }
#endif
>>>>>>> 1c71cac7
    catch (std::logic_error e) {
        ThrowException(env, IllegalState, e.what());
    }
    catch (exception& e) {
        ss << e.what() << " in " << file << " line " << line;
        ThrowException(env, FatalError, ss.str());
    }
    /* catch (...) is not needed if we only throw exceptions derived from std::exception */
}

void ThrowException(JNIEnv* env, ExceptionKind exception, const char* classStr)
{
    ThrowException(env, exception, classStr, "");
}

void ThrowException(JNIEnv* env, ExceptionKind exception, const std::string& classStr, const std::string& itemStr)
{
    string message;
    jclass jExceptionClass = NULL;

    Log::e("jni: ThrowingException %1, %2, %3.", exception, classStr.c_str(), itemStr.c_str());

    switch (exception) {
        case ClassNotFound:
            jExceptionClass = env->FindClass("java/lang/ClassNotFoundException");
            message = "Class '" + classStr + "' could not be located.";
            break;

        case IllegalArgument:
            jExceptionClass = env->FindClass("java/lang/IllegalArgumentException");
            message = "Illegal Argument: " + classStr;
            break;

        case IndexOutOfBounds:
            jExceptionClass = env->FindClass("java/lang/ArrayIndexOutOfBoundsException");
            message = classStr;
            break;

        case UnsupportedOperation:
            jExceptionClass = env->FindClass("java/lang/UnsupportedOperationException");
            message = classStr;
            break;

        case OutOfMemory:
            jExceptionClass = env->FindClass(JavaExceptionDef::OutOfMemory);
            message = classStr + " " + itemStr;
            break;

        case FatalError:
            jExceptionClass = env->FindClass("io/realm/exceptions/RealmError");
            message = "Unrecoverable error. " + classStr;
            break;

        case RuntimeError:
            jExceptionClass = env->FindClass("java/lang/RuntimeException");
            message = classStr;
            break;

        case BadVersion:
            jExceptionClass = env->FindClass("io/realm/internal/async/BadVersionException");
            message = classStr;
            break;

        case IllegalState:
            jExceptionClass = env->FindClass("java/lang/IllegalStateException");
            message = classStr;
            break;

        // Should never get here.
        case ExceptionKindMax:
        default:
            break;
    }
    if (jExceptionClass != NULL) {
        Log::e("Exception has been thrown: %1", message.c_str());
        env->ThrowNew(jExceptionClass, message.c_str());
    }
    else {
        Log::e("ERROR: Couldn't throw exception.");
    }

    env->DeleteLocalRef(jExceptionClass);
}

void ThrowRealmFileException(JNIEnv* env, const std::string& message, realm::RealmFileException::Kind kind, const std::string& path)
{
    static JavaClass  jrealm_file_exception_cls(env, "io/realm/exceptions/RealmFileException");
    static JavaMethod constructor(env, jrealm_file_exception_cls, "<init>", "(BLjava/lang/String;)V");

    // Initial value to suppress gcc warning.
    jbyte kind_code = -1; // To suppress compile warning.
    switch (kind) {
        case realm::RealmFileException::Kind::AccessError:
            kind_code = io_realm_internal_OsSharedRealm_FILE_EXCEPTION_KIND_ACCESS_ERROR;
            break;
        case realm::RealmFileException::Kind::BadHistoryError:
            kind_code = io_realm_internal_OsSharedRealm_FILE_EXCEPTION_KIND_BAD_HISTORY;
            break;
        case realm::RealmFileException::Kind::PermissionDenied:
            kind_code = io_realm_internal_OsSharedRealm_FILE_EXCEPTION_KIND_PERMISSION_DENIED;
            break;
        case realm::RealmFileException::Kind::Exists:
            kind_code = io_realm_internal_OsSharedRealm_FILE_EXCEPTION_KIND_EXISTS;
            break;
        case realm::RealmFileException::Kind::NotFound:
            kind_code = io_realm_internal_OsSharedRealm_FILE_EXCEPTION_KIND_NOT_FOUND;
            break;
        case realm::RealmFileException::Kind::IncompatibleLockFile:
            kind_code = io_realm_internal_OsSharedRealm_FILE_EXCEPTION_KIND_INCOMPATIBLE_LOCK_FILE;
            break;
        case realm::RealmFileException::Kind::FormatUpgradeRequired:
            kind_code = io_realm_internal_OsSharedRealm_FILE_EXCEPTION_KIND_FORMAT_UPGRADE_REQUIRED;
            break;
        case realm::RealmFileException::Kind::IncompatibleSyncedRealm:
#if REALM_ENABLE_SYNC
            static JavaClass jincompatible_synced_file_cls(env,
                                                           "io/realm/exceptions/IncompatibleSyncedFileException");
            static JavaMethod jicompatible_synced_ctor(env, jincompatible_synced_file_cls, "<init>",
                                                       "(Ljava/lang/String;Ljava/lang/String;)V");
            jobject jexception = env->NewObject(jincompatible_synced_file_cls, jicompatible_synced_ctor,
                                                to_jstring(env, message), to_jstring(env, path));
            env->Throw(reinterpret_cast<jthrowable>(jexception));
            env->DeleteLocalRef(jexception);
            return;
#else
            REALM_ASSERT_RELEASE_EX(false, "'IncompatibleSyncedRealm' should not be thrown for non-sync realm.");
#endif
    }
    jstring jmessage = to_jstring(env, message);
    jstring jpath = to_jstring(env, path);
    jobject exception = env->NewObject(jrealm_file_exception_cls, constructor, kind_code, jmessage, jpath);
    env->Throw(reinterpret_cast<jthrowable>(exception));
    env->DeleteLocalRef(exception);
}

void ThrowNullValueException(JNIEnv* env, Table* table, size_t col_ndx)
{
    std::ostringstream ss;
    ss << "Trying to set a non-nullable field '" << table->get_column_name(col_ndx) << "' in '" << table->get_name()
       << "' to null.";
    ThrowException(env, IllegalArgument, ss.str());
}

//*********************************************************************
// String handling
//*********************************************************************

namespace {

// This assumes that 'jchar' is an integral type with at least 16
// non-sign value bits, that is, an unsigned 16-bit integer, or any
// signed or unsigned integer with more than 16 bits.
struct JcharTraits {
    static jchar to_int_type(jchar c) noexcept
    {
        return c;
    }
    static jchar to_char_type(jchar i) noexcept
    {
        return i;
    }
};

struct JStringCharsAccessor {
    JStringCharsAccessor(JNIEnv* e, jstring s)
        : m_env(e)
        , m_string(s)
        , m_data(e->GetStringChars(s, 0))
        , m_size(get_size(e, s))
    {
    }
    ~JStringCharsAccessor()
    {
        m_env->ReleaseStringChars(m_string, m_data);
    }
    const jchar* data() const noexcept
    {
        return m_data;
    }
    size_t size() const noexcept
    {
        return m_size;
    }

private:
    JNIEnv* const m_env;
    const jstring m_string;
    const jchar* const m_data;
    const size_t m_size;

    static size_t get_size(JNIEnv* e, jstring s)
    {
        size_t size;
        if (int_cast_with_overflow_detect(e->GetStringLength(s), size))
            throw std::runtime_error("String size overflow");
        return size;
    }
};

} // anonymous namespace

static string string_to_hex(const string& message, StringData& str, const char* in_begin, const char* in_end,
                            jchar* out_curr, jchar* out_end, size_t retcode, size_t error_code)
{
    ostringstream ret;

    const char* s = str.data();
    ret << message << " ";
    ret << "error_code = " << error_code << "; ";
    ret << "retcode = " << retcode << "; ";
    ret << "StringData.size = " << str.size() << "; ";
    ret << "StringData.data = " << str << "; ";
    ret << "StringData as hex = ";
    for (string::size_type i = 0; i < str.size(); ++i)
        ret << " 0x" << std::hex << std::setfill('0') << std::setw(2) << (int)s[i];
    ret << "; ";
    ret << "in_begin = " << in_begin << "; ";
    ret << "in_end = " << in_end << "; ";
    ret << "out_curr = " << out_curr << "; ";
    ret << "out_end = " << out_end << ";";
    return ret.str();
}

static string string_to_hex(const string& message, const jchar* str, size_t size, size_t error_code)
{
    ostringstream ret;

    ret << message << "; ";
    ret << "error_code = " << error_code << "; ";
    for (size_t i = 0; i < size; ++i) {
        ret << " 0x" << std::hex << std::setfill('0') << std::setw(4) << (int) str[i];
    }
    return ret.str();
}

string concat_stringdata(const char* message, StringData strData)
{
    if (strData.is_null()) {
        return std::string(message);
    }
    return std::string(message) + std::string(strData.data(), strData.size());
}

jstring to_jstring(JNIEnv* env, StringData str)
{
    if (str.is_null()) {
        return NULL;
    }

    // For efficiency, if the incoming UTF-8 string is sufficiently
    // small, we will attempt to store the UTF-16 output into a stack
    // allocated buffer of static size. Otherwise we will have to
    // dynamically allocate the output buffer after calculating its
    // size.

    const size_t stack_buf_size = 48;
    jchar stack_buf[stack_buf_size];
    std::unique_ptr<jchar[]> dyn_buf;

    const char* in_begin = str.data();
    const char* in_end = str.data() + str.size();
    jchar* out_begin = stack_buf;
    jchar* out_curr = stack_buf;
    jchar* out_end = stack_buf + stack_buf_size;

    typedef Utf8x16<jchar, JcharTraits> Xcode;

    if (str.size() <= stack_buf_size) {
        size_t retcode = Xcode::to_utf16(in_begin, in_end, out_curr, out_end);
        if (retcode != 0) {
            throw std::runtime_error(string_to_hex("Failure when converting short string to UTF-16", str, in_begin, in_end,
                                              out_curr, out_end, size_t(0), retcode));
        }
        if (in_begin == in_end) {
            goto transcode_complete;
        }
    }

    {
        const char* in_begin2 = in_begin;
        size_t error_code;
        size_t size = Xcode::find_utf16_buf_size(in_begin2, in_end, error_code);
        if (in_begin2 != in_end) {
            throw std::runtime_error(string_to_hex("Failure when computing UTF-16 size", str, in_begin, in_end, out_curr,
                                              out_end, size, error_code));
        }
        if (int_add_with_overflow_detect(size, stack_buf_size)) {
            throw std::runtime_error("String size overflow");
        }
        dyn_buf.reset(new jchar[size]);
        out_curr = copy(out_begin, out_curr, dyn_buf.get());
        out_begin = dyn_buf.get();
        out_end = dyn_buf.get() + size;
        size_t retcode = Xcode::to_utf16(in_begin, in_end, out_curr, out_end);
        if (retcode != 0) {
            throw std::runtime_error(string_to_hex("Failure when converting long string to UTF-16", str, in_begin, in_end,
                                              out_curr, out_end, size_t(0), retcode));
        }
        REALM_ASSERT(in_begin == in_end);
    }

transcode_complete : {
    jsize out_size;
    if (int_cast_with_overflow_detect(out_curr - out_begin, out_size)) {
        throw std::runtime_error("String size overflow");
    }

    return env->NewString(out_begin, out_size);
}
}


JStringAccessor::JStringAccessor(JNIEnv* env, jstring str)
    : m_env(env)
{
    // For efficiency, if the incoming UTF-16 string is sufficiently
    // small, we will choose an UTF-8 output buffer whose size (in
    // bytes) is simply 4 times the number of 16-bit elements in the
    // input. This is guaranteed to be enough. However, to avoid
    // excessive over allocation, this is not done for larger input
    // strings.

    if (str == NULL) {
        m_is_null = true;
        return;
    }
    m_is_null = false;

    JStringCharsAccessor chars(env, str);

    typedef Utf8x16<jchar, JcharTraits> Xcode;
    size_t max_project_size = 48;
    REALM_ASSERT(max_project_size <= numeric_limits<size_t>::max() / 4);
    size_t buf_size;
    if (chars.size() <= max_project_size) {
        buf_size = chars.size() * 4;
    }
    else {
        const jchar* begin = chars.data();
        const jchar* end = begin + chars.size();
        size_t error_code;
        buf_size = Xcode::find_utf8_buf_size(begin, end, error_code);
    }
    char* tmp_char_array = new char[buf_size]; // throws
    m_data.reset(tmp_char_array, std::default_delete<char[]>());
    {
        const jchar* in_begin = chars.data();
        const jchar* in_end = in_begin + chars.size();
        char* out_begin = m_data.get();
        char* out_end = m_data.get() + buf_size;
        size_t error_code;
        if (!Xcode::to_utf8(in_begin, in_end, out_begin, out_end, error_code)) {
            throw std::invalid_argument(
                string_to_hex("Failure when converting to UTF-8", chars.data(), chars.size(), error_code));
        }
        if (in_begin != in_end) {
            throw std::invalid_argument(
                string_to_hex("in_begin != in_end when converting to UTF-8", chars.data(), chars.size(), error_code));
        }
        m_size = out_begin - m_data.get();
        // FIXME: Does this help on string issues? Or does it only help lldb?
        std::memset(tmp_char_array + m_size, 0, buf_size - m_size);
    }
}<|MERGE_RESOLUTION|>--- conflicted
+++ resolved
@@ -30,18 +30,13 @@
 #include "results.hpp"
 #include "list.hpp"
 #include "java_exception_def.hpp"
-<<<<<<< HEAD
 #include "java_object_accessor.hpp"
 #include "object.hpp"
-=======
 #if REALM_ENABLE_SYNC
 #include "sync/partial_sync.hpp"
 #endif
->>>>>>> 1c71cac7
 
 #include "jni_util/java_exception_thrower.hpp"
-
-
 
 using namespace std;
 using namespace realm;
@@ -130,14 +125,12 @@
         }
         ThrowException(env, kind, e.what());
     }
-<<<<<<< HEAD
     catch(realm::MissingPropertyValueException e) {
         ThrowException(env, IllegalArgument, e.what());
     }
     catch(realm::RequiredFieldValueNotProvidedException e) {
         ThrowException(env, IllegalArgument, e.what());
     }
-=======
 #if REALM_ENABLE_SYNC
     catch (partial_sync::InvalidRealmStateException& e) {
         ThrowException(env, IllegalState, e.what());
@@ -146,7 +139,6 @@
         ThrowException(env, IllegalArgument, e.what());
     }
 #endif
->>>>>>> 1c71cac7
     catch (std::logic_error e) {
         ThrowException(env, IllegalState, e.what());
     }
