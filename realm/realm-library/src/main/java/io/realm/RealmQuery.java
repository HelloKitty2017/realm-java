--- conflicted
+++ resolved
@@ -37,10 +37,6 @@
 import io.realm.internal.TableQuery;
 import io.realm.internal.fields.FieldDescriptor;
 import io.realm.log.RealmLog;
-<<<<<<< HEAD
-=======
-
->>>>>>> 9e81303e
 
 /**
  * A RealmQuery encapsulates a query on a {@link io.realm.Realm} or a {@link io.realm.RealmResults} using the Builder
