--- conflicted
+++ resolved
@@ -23,11 +23,7 @@
  */
 public enum ErrorCode {
 
-<<<<<<< HEAD
     // See Client::Error in https://github.com/realm/realm-sync/blob/master/src/realm/sync/client.hpp
-=======
-    // See https://github.com/realm/realm-sync/blob/master/doc/protocol.md
->>>>>>> 7509a7dd
     // See https://github.com/realm/realm-object-server/blob/master/object-server/doc/problems.md
 
     // Realm Java errors (0-49)
