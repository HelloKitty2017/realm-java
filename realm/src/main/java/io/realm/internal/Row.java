/*
 * Copyright 2014 Realm Inc.
 *
 * Licensed under the Apache License, Version 2.0 (the "License");
 * you may not use this file except in compliance with the License.
 * You may obtain a copy of the License at
 *
 * http://www.apache.org/licenses/LICENSE-2.0
 *
 * Unless required by applicable law or agreed to in writing, software
 * distributed under the License is distributed on an "AS IS" BASIS,
 * WITHOUT WARRANTIES OR CONDITIONS OF ANY KIND, either express or implied.
 * See the License for the specific language governing permissions and
 * limitations under the License.
 */

package io.realm.internal;

import java.util.Date;

public class Row {

    private final Context context;
    private final Table parent;
    protected long nativePtr;

    Row(Context context, Table parent, long nativePtr) {
        this.context = context;
        this.parent = parent;
        this.nativePtr = nativePtr;
    }


    public long getColumnCount() {
        return nativeGetColumnCount(nativePtr);
    }

    protected native long nativeGetColumnCount(long nativeTablePtr);

    /**
     * Returns the name of a column identified by columnIndex. Notice that the
     * index is zero based.
     *
     * @param columnIndex the column index
     * @return the name of the column
     */
    public String getColumnName(long columnIndex) {
        return nativeGetColumnName(nativePtr, columnIndex);
    }

    protected native String nativeGetColumnName(long nativeTablePtr, long columnIndex);

    /**
     * Returns the 0-based index of a column based on the name.
     *
     * @param columnName column name
     * @return the index, -1 if not found
     */
    public long getColumnIndex(String columnName) {
        if (columnName == null) throw new IllegalArgumentException("Column name can not be null.");
        return nativeGetColumnIndex(nativePtr, columnName);
    }

    protected native long nativeGetColumnIndex(long nativeTablePtr, String columnName);


    /**
     * Get the type of a column identified by the columnIdex.
     *
     * @param columnIndex index of the column.
     * @return Type of the particular column.
     */
    public ColumnType getColumnType(long columnIndex) {
        return ColumnType.fromNativeValue(nativeGetColumnType(nativePtr, columnIndex));
    }

    protected native int nativeGetColumnType(long nativeTablePtr, long columnIndex);



    // Getters

    public Table getTable() {
        return parent;
    }

    public long getIndex() {
        return nativeGetIndex(nativePtr);
    }

    protected native long nativeGetIndex(long nativeRowPtr);

    public long getLong(long columnIndex) {
        return nativeGetLong(nativePtr, columnIndex);
    }

    protected native long nativeGetLong(long nativeRowPtr, long columnIndex);

    public boolean getBoolean(long columnIndex) {
        return nativeGetBoolean(nativePtr, columnIndex);
    }

    protected native boolean nativeGetBoolean(long nativeRowPtr, long columnIndex);

    public float getFloat(long columnIndex) {
        return nativeGetFloat(nativePtr, columnIndex);
    }

    protected native float nativeGetFloat(long nativeRowPtr, long columnIndex);

    public double getDouble(long columnIndex) {
        return nativeGetDouble(nativePtr, columnIndex);
    }

    protected native double nativeGetDouble(long nativeRowPtr, long columnIndex);

    public Date getDate(long columnIndex) {
        return new Date(nativeGetDateTime(nativePtr, columnIndex)*1000);
    }

    protected native long nativeGetDateTime(long nativeRowPtr, long columnIndex);


    public String getString(long columnIndex) {
        return nativeGetString(nativePtr, columnIndex);
    }

    protected native String nativeGetString(long nativePtr, long columnIndex);


    public byte[] getBinaryByteArray(long columnIndex) {
        return nativeGetByteArray(nativePtr, columnIndex);
    }

    protected native byte[] nativeGetByteArray(long nativePtr, long columnIndex);


    public Mixed getMixed(long columnIndex) {
        return nativeGetMixed(nativePtr, columnIndex);
    }

    public ColumnType getMixedType(long columnIndex) {
        return ColumnType.fromNativeValue(nativeGetMixedType(nativePtr, columnIndex));
    }

    protected native int nativeGetMixedType(long nativePtr, long columnIndex);

    protected native Mixed nativeGetMixed(long nativeRowPtr, long columnIndex);

    public long getLink(long columnIndex) {
        return nativeGetLink(nativePtr, columnIndex);
    }

    protected native long nativeGetLink(long nativeRowPtr, long columnIndex);

    public boolean isNullLink(long columnIndex) {
        return nativeIsNullLink(nativePtr, columnIndex);
    }

    protected native boolean nativeIsNullLink(long nativeRowPtr, long columnIndex);

    public LinkView getLinkList(long columnIndex) {
        long nativeLinkViewPtr = nativeGetLinkView(nativePtr, columnIndex);
        return new LinkView(context, parent, columnIndex, nativeLinkViewPtr);
    }

    private native long nativeGetLinkView(long nativePtr, long columnIndex);


    // Setters

    public void setLong(long columnIndex, long value) {
<<<<<<< HEAD
        getTable().assertIntValueIsLegal(columnIndex, value);
=======
        parent.checkImmutable();
>>>>>>> 1ad9c317
        nativeSetLong(nativePtr, columnIndex, value);
    }

    protected native void nativeSetLong(long nativeRowPtr, long columnIndex, long value);

    public void setBoolean(long columnIndex, boolean value) {
        parent.checkImmutable();
        nativeSetBoolean(nativePtr, columnIndex, value);
    }

    protected native void nativeSetBoolean(long nativeRowPtr, long columnIndex, boolean value);

    public void setFloat(long columnIndex, float value) {
        parent.checkImmutable();
        nativeSetFloat(nativePtr, columnIndex, value);
    }

    protected native void nativeSetFloat(long nativeRowPtr, long columnIndex, float value);

    public void setDouble(long columnIndex, double value) {
        parent.checkImmutable();
        nativeSetDouble(nativePtr, columnIndex, value);
    }

    protected native void nativeSetDouble(long nativeRowPtr, long columnIndex, double value);

    public void setDate(long columnIndex, Date date) {
<<<<<<< HEAD
        if (date == null) throw new IllegalArgumentException("Null Date is not allowed.");
        nativeSetDate(nativePtr, columnIndex, date.getTime() / 1000);
=======
        parent.checkImmutable();
        if (date == null)
            throw new IllegalArgumentException("Null Date is not allowed.");
        long timestamp = date.getTime() / 1000;
        if (timestamp >= Integer.MAX_VALUE || timestamp <= Integer.MIN_VALUE) {
            throw new IllegalArgumentException("Date/timestamp is outside valid range");
        }
        nativeSetDate(nativePtr, columnIndex, timestamp);
>>>>>>> 1ad9c317
    }

    protected native void nativeSetDate(long nativeRowPtr, long columnIndex, long dateTimeValue);

    public void setString(long columnIndex, String value) {
<<<<<<< HEAD
        getTable().assertStringValueIsLegal(columnIndex, value);
=======
        parent.checkImmutable();
        if (value == null)
            throw new IllegalArgumentException("Null String is not allowed.");
>>>>>>> 1ad9c317
        nativeSetString(nativePtr, columnIndex, value);
    }

    protected native void nativeSetString(long nativeRowPtr, long columnIndex, String value);

    public void setBinaryByteArray(long columnIndex, byte[] data) {
<<<<<<< HEAD
        if (data == null) throw new IllegalArgumentException("Null Array");
=======
        parent.checkImmutable();
        if (data == null)
            throw new IllegalArgumentException("Null Array");
>>>>>>> 1ad9c317
        nativeSetByteArray(nativePtr, columnIndex, data);
    }

    protected native void nativeSetByteArray(long nativePtr, long columnIndex, byte[] data);


    public void setMixed(long columnIndex, Mixed data) {
<<<<<<< HEAD
        if (data == null) throw new IllegalArgumentException();
=======
        parent.checkImmutable();
        if (data == null)
            throw new IllegalArgumentException();
>>>>>>> 1ad9c317
        nativeSetMixed(nativePtr, columnIndex, data);
    }

    protected native void nativeSetMixed(long nativeRowPtr, long columnIndex, Mixed data);

    public void setLink(long columnIndex, long value) {
        parent.checkImmutable();
        nativeSetLink(nativePtr, columnIndex, value);
    }

    protected native void nativeSetLink(long nativeRowPtr, long columnIndex, long value);

    public void nullifyLink(long columnIndex) {
        parent.checkImmutable();
        nativeNullifyLink(nativePtr, columnIndex);
    }

    protected native void nativeNullifyLink(long nativeRowPtr, long columnIndex);

    protected static native void nativeClose(long nativeRowPtr);

    /**
     * Checks if the row is still valid.
     * @return Returns true {@code true} if the row is still valid and attached to the underlying
     * data. {@code false} otherwise.
     */
    public boolean isAttached() {
        return nativePtr != 0 && nativeIsAttached(nativePtr);
    }

    protected native boolean nativeIsAttached(long nativeRowPtr);

    @Override
    protected void finalize() {
        synchronized (context) {
            if (nativePtr != 0) {
                context.asyncDisposeRow(nativePtr);
                nativePtr = 0; // Set to 0 if finalize is called before close() for some reason
            }
        }
        nativeClose(nativePtr);
        nativePtr = 0;
    }
}<|MERGE_RESOLUTION|>--- conflicted
+++ resolved
@@ -170,11 +170,8 @@
     // Setters
 
     public void setLong(long columnIndex, long value) {
-<<<<<<< HEAD
+        parent.checkImmutable();
         getTable().assertIntValueIsLegal(columnIndex, value);
-=======
-        parent.checkImmutable();
->>>>>>> 1ad9c317
         nativeSetLong(nativePtr, columnIndex, value);
     }
 
@@ -202,10 +199,6 @@
     protected native void nativeSetDouble(long nativeRowPtr, long columnIndex, double value);
 
     public void setDate(long columnIndex, Date date) {
-<<<<<<< HEAD
-        if (date == null) throw new IllegalArgumentException("Null Date is not allowed.");
-        nativeSetDate(nativePtr, columnIndex, date.getTime() / 1000);
-=======
         parent.checkImmutable();
         if (date == null)
             throw new IllegalArgumentException("Null Date is not allowed.");
@@ -214,32 +207,23 @@
             throw new IllegalArgumentException("Date/timestamp is outside valid range");
         }
         nativeSetDate(nativePtr, columnIndex, timestamp);
->>>>>>> 1ad9c317
     }
 
     protected native void nativeSetDate(long nativeRowPtr, long columnIndex, long dateTimeValue);
 
     public void setString(long columnIndex, String value) {
-<<<<<<< HEAD
-        getTable().assertStringValueIsLegal(columnIndex, value);
-=======
         parent.checkImmutable();
         if (value == null)
             throw new IllegalArgumentException("Null String is not allowed.");
->>>>>>> 1ad9c317
         nativeSetString(nativePtr, columnIndex, value);
     }
 
     protected native void nativeSetString(long nativeRowPtr, long columnIndex, String value);
 
     public void setBinaryByteArray(long columnIndex, byte[] data) {
-<<<<<<< HEAD
-        if (data == null) throw new IllegalArgumentException("Null Array");
-=======
         parent.checkImmutable();
         if (data == null)
             throw new IllegalArgumentException("Null Array");
->>>>>>> 1ad9c317
         nativeSetByteArray(nativePtr, columnIndex, data);
     }
 
@@ -247,13 +231,9 @@
 
 
     public void setMixed(long columnIndex, Mixed data) {
-<<<<<<< HEAD
-        if (data == null) throw new IllegalArgumentException();
-=======
         parent.checkImmutable();
         if (data == null)
             throw new IllegalArgumentException();
->>>>>>> 1ad9c317
         nativeSetMixed(nativePtr, columnIndex, data);
     }
 
